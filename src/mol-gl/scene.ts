/**
 * Copyright (c) 2018-2023 mol* contributors, licensed under MIT, See LICENSE file for more info.
 *
 * @author Alexander Rose <alexander.rose@weirdbyte.de>
 * @author David Sehnal <david.sehnal@gmail.com>
 */

import { WebGLContext } from './webgl/context';
import { GraphicsRenderObject, createRenderable } from './render-object';
import { Object3D } from './object3d';
import { Sphere3D } from '../mol-math/geometry/primitives/sphere3d';
import { CommitQueue } from './commit-queue';
import { now } from '../mol-util/now';
import { arraySetRemove } from '../mol-util/array';
import { BoundaryHelper } from '../mol-math/geometry/boundary-helper';
import { hash1 } from '../mol-data/util';
import { GraphicsRenderable } from './renderable';
import { GraphicsRenderVariants } from './webgl/render-item';
import { clamp } from '../mol-math/interpolate';

const boundaryHelper = new BoundaryHelper('98');

function calculateBoundingSphere(renderables: GraphicsRenderable[], boundingSphere: Sphere3D, onlyVisible: boolean): Sphere3D {
    boundaryHelper.reset();

    for (let i = 0, il = renderables.length; i < il; ++i) {
        if (onlyVisible && !renderables[i].state.visible) continue;

        const boundingSphere = renderables[i].values.boundingSphere.ref.value;
        if (!boundingSphere.radius) continue;

        boundaryHelper.includeSphere(boundingSphere);
    }
    boundaryHelper.finishedIncludeStep();
    for (let i = 0, il = renderables.length; i < il; ++i) {
        if (onlyVisible && !renderables[i].state.visible) continue;

        const boundingSphere = renderables[i].values.boundingSphere.ref.value;
        if (!boundingSphere.radius) continue;

        boundaryHelper.radiusSphere(boundingSphere);
    }

    return boundaryHelper.getSphere(boundingSphere);
}

function renderableSort(a: GraphicsRenderable, b: GraphicsRenderable) {
    const drawProgramIdA = (a.getProgram('colorBlended') || a.getProgram('colorWboit') || a.getProgram('colorDpoit')).id;
    const drawProgramIdB = (b.getProgram('colorBlended') || b.getProgram('colorWboit') || b.getProgram('colorDpoit')).id;
    const materialIdA = a.materialId;
    const materialIdB = b.materialId;

    if (drawProgramIdA !== drawProgramIdB) {
        // sort by program id to minimize gl state changes
        return drawProgramIdA - drawProgramIdB;
    } else if (materialIdA !== materialIdB) {
        // sort by material id to minimize gl state changes
        return materialIdA - materialIdB;
    } else {
        return a.id - b.id;
    }
}

interface Scene extends Object3D {
    readonly count: number
    readonly renderables: ReadonlyArray<GraphicsRenderable>
    readonly boundingSphere: Sphere3D
    readonly boundingSphereVisible: Sphere3D

    readonly primitives: Scene.Group
    readonly volumes: Scene.Group

    /** Returns `true` if some visibility has changed, `false` otherwise. */
    syncVisibility: () => boolean
    update: (objects: ArrayLike<GraphicsRenderObject> | undefined, keepBoundingSphere: boolean) => void
    add: (o: GraphicsRenderObject) => void // GraphicsRenderable
    remove: (o: GraphicsRenderObject) => void
    commit: (maxTimeMs?: number) => boolean
    readonly needsCommit: boolean
    has: (o: GraphicsRenderObject) => boolean
    clear: () => void
    forEach: (callbackFn: (value: GraphicsRenderable, key: GraphicsRenderObject) => void) => void
    /** Marker average of primitive renderables */
    readonly markerAverage: number
    /** Opacity average of primitive renderables */
    readonly opacityAverage: number
    /** Is `true` if any primitive renderable (possibly) has any opaque part */
    readonly hasOpaque: boolean
}

namespace Scene {
    export interface Group extends Object3D {
        readonly renderables: ReadonlyArray<GraphicsRenderable>
    }

    export function create(ctx: WebGLContext, variants = GraphicsRenderVariants): Scene {
        const renderableMap = new Map<GraphicsRenderObject, GraphicsRenderable>();
        const renderables: GraphicsRenderable[] = [];
        const boundingSphere = Sphere3D();
        const boundingSphereVisible = Sphere3D();

        const primitives: GraphicsRenderable[] = [];
        const volumes: GraphicsRenderable[] = [];

        let boundingSphereDirty = true;
        let boundingSphereVisibleDirty = true;

        let markerAverageDirty = true;
        let opacityAverageDirty = true;
        let hasOpaqueDirty = true;

        let markerAverage = 0;
        let opacityAverage = 0;
        let hasOpaque = false;

        const object3d = Object3D.create();
        const { view, position, direction, up } = object3d;

        function add(o: GraphicsRenderObject) {
            if (!renderableMap.has(o)) {
                const renderable = createRenderable(ctx, o, variants);
                renderables.push(renderable);
                if (o.type === 'direct-volume') {
                    volumes.push(renderable);
                } else {
                    primitives.push(renderable);
                }
                renderableMap.set(o, renderable);
                boundingSphereDirty = true;
                boundingSphereVisibleDirty = true;
            } else {
                console.warn(`RenderObject with id '${o.id}' already present`);
            }
        }

        function remove(o: GraphicsRenderObject) {
            const renderable = renderableMap.get(o);
            if (renderable) {
                renderable.dispose();
                arraySetRemove(renderables, renderable);
                arraySetRemove(primitives, renderable);
                arraySetRemove(volumes, renderable);
                renderableMap.delete(o);
                boundingSphereDirty = true;
                boundingSphereVisibleDirty = true;
            }
        }

        const commitBulkSize = 100;
        function commit(maxTimeMs: number) {
            const start = now();

            let i = 0;

            while (true) {
                const o = commitQueue.tryGetRemove();
                if (!o) break;
                remove(o);
                if (++i % commitBulkSize === 0 && now() - start > maxTimeMs) return false;
            }

            while (true) {
                const o = commitQueue.tryGetAdd();
                if (!o) break;
                add(o);
                if (++i % commitBulkSize === 0 && now() - start > maxTimeMs) return false;
            }

            renderables.sort(renderableSort);
            markerAverageDirty = true;
            opacityAverageDirty = true;
            hasOpaqueDirty = true;
            return true;
        }

        const commitQueue = new CommitQueue();

        let visibleHash = -1;
        function computeVisibleHash() {
            let hash = 23;
            for (let i = 0, il = renderables.length; i < il; ++i) {
                if (!renderables[i].state.visible) continue;
                hash = (31 * hash + renderables[i].id) | 0;
            }
            hash = hash1(hash);
            if (hash === -1) hash = 0;
            return hash;
        }

        function syncVisibility() {
            const newVisibleHash = computeVisibleHash();
            if (newVisibleHash !== visibleHash) {
                boundingSphereVisibleDirty = true;
                markerAverageDirty = true;
                opacityAverageDirty = true;
                hasOpaqueDirty = true;
                visibleHash = newVisibleHash;
                return true;
            } else {
                return false;
            }
        }

        function calculateMarkerAverage() {
            if (primitives.length === 0) return 0;
            let count = 0;
            let markerAverage = 0;
            for (let i = 0, il = primitives.length; i < il; ++i) {
                if (!primitives[i].state.visible) continue;
                markerAverage += primitives[i].values.markerAverage.ref.value;
                count += 1;
            }
            return count > 0 ? markerAverage / count : 0;
        }

        function calculateOpacityAverage() {
            if (primitives.length === 0) return 0;
            let count = 0;
            let opacityAverage = 0;
            for (let i = 0, il = primitives.length; i < il; ++i) {
                const p = primitives[i];
                if (!p.state.visible) continue;
                // TODO: simplify, handle in renderable.state???
                // uAlpha is updated in "render" so we need to recompute it here
                const alpha = clamp(p.values.alpha.ref.value * p.state.alphaFactor, 0, 1);
                const xray = p.values.dXrayShaded?.ref.value ? 0.5 : 1;
                const fuzzy = p.values.dPointStyle?.ref.value === 'fuzzy' ? 0.5 : 1;
                const text = p.values.dGeometryType.ref.value === 'text' ? 0.5 : 1;
                opacityAverage += (1 - p.values.transparencyAverage.ref.value) * alpha * xray * fuzzy * text;
                count += 1;
            }
            return count > 0 ? opacityAverage / count : 0;
        }

        function calculateHasOpaque() {
            if (primitives.length === 0) return false;
            for (let i = 0, il = primitives.length; i < il; ++i) {
                const p = primitives[i];
                if (!p.state.visible) continue;

                if (p.state.opaque) return true;
                if (p.state.alphaFactor === 1 && p.values.alpha.ref.value === 1 && p.values.transparencyAverage.ref.value !== 1) return true;
                if (p.values.dTransparentBackfaces?.ref.value === 'opaque') return true;
            }
            return false;
        }

        return {
            view, position, direction, up,

            renderables,
            primitives: { view, position, direction, up, renderables: primitives },
            volumes: { view, position, direction, up, renderables: volumes },

            syncVisibility,
            update(objects, keepBoundingSphere) {
                Object3D.update(object3d);
                if (objects) {
                    for (let i = 0, il = objects.length; i < il; ++i) {
                        renderableMap.get(objects[i])?.update();
                    }
                } else {
                    for (let i = 0, il = renderables.length; i < il; ++i) {
                        renderables[i].update();
                    }
                }
                if (!keepBoundingSphere) {
                    boundingSphereDirty = true;
                    boundingSphereVisibleDirty = true;
                } else {
                    syncVisibility();
                }
                markerAverageDirty = true;
                opacityAverageDirty = true;
                hasOpaqueDirty = true;
            },
            add: (o: GraphicsRenderObject) => commitQueue.add(o),
            remove: (o: GraphicsRenderObject) => commitQueue.remove(o),
            commit: (maxTime = Number.MAX_VALUE) => commit(maxTime),
            get needsCommit() { return !commitQueue.isEmpty; },
            has: (o: GraphicsRenderObject) => {
                return renderableMap.has(o);
            },
            clear: () => {
                for (let i = 0, il = renderables.length; i < il; ++i) {
                    renderables[i].dispose();
                }
                renderables.length = 0;
                primitives.length = 0;
                volumes.length = 0;
                renderableMap.clear();
                boundingSphereDirty = true;
                boundingSphereVisibleDirty = true;
            },
            forEach: (callbackFn: (value: GraphicsRenderable, key: GraphicsRenderObject) => void) => {
                renderableMap.forEach(callbackFn);
            },
            get count() {
                return renderables.length;
            },
            get boundingSphere() {
                if (boundingSphereDirty) {
                    calculateBoundingSphere(renderables, boundingSphere, false);
                    boundingSphereDirty = false;
                }
                return boundingSphere;
            },
            get boundingSphereVisible() {
                if (boundingSphereVisibleDirty) {
                    calculateBoundingSphere(renderables, boundingSphereVisible, true);
                    boundingSphereVisibleDirty = false;
                }
                return boundingSphereVisible;
            },
            get markerAverage() {
                if (markerAverageDirty) {
                    markerAverage = calculateMarkerAverage();
<<<<<<< HEAD
                    markerAverageDirty = true;
=======
                    markerAverageDirty = false;
>>>>>>> b5e45aae
                }
                return markerAverage;
            },
            get opacityAverage() {
                if (opacityAverageDirty) {
                    opacityAverage = calculateOpacityAverage();
<<<<<<< HEAD
                    opacityAverageDirty = true;
=======
                    opacityAverageDirty = false;
>>>>>>> b5e45aae
                }
                return opacityAverage;
            },
            get hasOpaque() {
                if (hasOpaqueDirty) {
                    hasOpaque = calculateHasOpaque();
<<<<<<< HEAD
                    hasOpaqueDirty = true;
=======
                    hasOpaqueDirty = false;
>>>>>>> b5e45aae
                }
                return hasOpaque;
            },
        };
    }
}

export { Scene };<|MERGE_RESOLUTION|>--- conflicted
+++ resolved
@@ -315,33 +315,21 @@
             get markerAverage() {
                 if (markerAverageDirty) {
                     markerAverage = calculateMarkerAverage();
-<<<<<<< HEAD
-                    markerAverageDirty = true;
-=======
                     markerAverageDirty = false;
->>>>>>> b5e45aae
                 }
                 return markerAverage;
             },
             get opacityAverage() {
                 if (opacityAverageDirty) {
                     opacityAverage = calculateOpacityAverage();
-<<<<<<< HEAD
-                    opacityAverageDirty = true;
-=======
                     opacityAverageDirty = false;
->>>>>>> b5e45aae
                 }
                 return opacityAverage;
             },
             get hasOpaque() {
                 if (hasOpaqueDirty) {
                     hasOpaque = calculateHasOpaque();
-<<<<<<< HEAD
-                    hasOpaqueDirty = true;
-=======
                     hasOpaqueDirty = false;
->>>>>>> b5e45aae
                 }
                 return hasOpaque;
             },
