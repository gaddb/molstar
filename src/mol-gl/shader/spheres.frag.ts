/**
 * Copyright (c) 2019-2024 mol* contributors, licensed under MIT, See LICENSE file for more info.
 *
 * @author Alexander Rose <alexander.rose@weirdbyte.de>
 */

export const spheres_frag = `
precision highp float;
precision highp int;

#define bumpEnabled

#include common
#include common_frag_params
#include color_frag_params
#include light_frag_params
#include common_clip

uniform mat4 uInvView;
uniform float uAlphaThickness;

varying float vRadius;
varying vec3 vPoint;
varying vec3 vPointViewPosition;

#ifdef dSolidInterior
    const bool solidInterior = true;
#else
    const bool solidInterior = false;
#endif

bool SphereImpostor(out vec3 modelPos, out vec3 cameraPos, out vec3 cameraNormal, out bool interior, out float fragmentDepth){
    vec3 cameraSpherePos = -vPointViewPosition;

    vec3 rayOrigin = mix(vec3(0.0, 0.0, 0.0), vPoint, uIsOrtho);
    vec3 rayDirection = mix(normalize(vPoint), vec3(0.0, 0.0, 1.0), uIsOrtho);
    vec3 cameraSphereDir = mix(cameraSpherePos, rayOrigin - cameraSpherePos, uIsOrtho);

    float B = dot(rayDirection, cameraSphereDir);
    float det = B * B + vRadius * vRadius - dot(cameraSphereDir, cameraSphereDir);

    if (det < 0.0) return false;

    float sqrtDet = sqrt(det);
    float posT = mix(B + sqrtDet, B - sqrtDet, uIsOrtho);
    float negT = mix(B - sqrtDet, B + sqrtDet, uIsOrtho);

    cameraPos = rayDirection * negT + rayOrigin;
    modelPos = (uInvView * vec4(cameraPos, 1.0)).xyz;
    fragmentDepth = calcDepth(cameraPos);

    bool objectClipped = false;

    #if !defined(dClipPrimitive) && defined(dClipVariant_pixel) && dClipObjectCount != 0
        if (clipTest(vec4(modelPos, 0.0))) {
            objectClipped = true;
            fragmentDepth = -1.0;
        }
    #endif

    if (fragmentDepth > 0.0) {
        cameraNormal = normalize(cameraPos - cameraSpherePos);
        interior = false;
        return true;
    } else if (uDoubleSided || solidInterior) {
        cameraPos = rayDirection * posT + rayOrigin;
        modelPos = (uInvView * vec4(cameraPos, 1.0)).xyz;
        fragmentDepth = calcDepth(cameraPos);
        cameraNormal = -normalize(cameraPos - cameraSpherePos);
        interior = true;
        if (fragmentDepth > 0.0) {
            #ifdef dSolidInterior
                if (!objectClipped) {
                    fragmentDepth = 0.0 + (0.0000001 / vRadius);
                    cameraNormal = -mix(normalize(vPoint), vec3(0.0, 0.0, -1.0), uIsOrtho);
                }
            #endif
            return true;
        }
    }

    return false;
}

void main(void){
    vec3 cameraNormal;
    float fragmentDepth;

    #ifdef dApproximate
        vec3 pointDir = -vPointViewPosition - vPoint;
        if (dot(pointDir, pointDir) > vRadius * vRadius) discard;
        vec3 vViewPosition = -vPointViewPosition;
        fragmentDepth = gl_FragCoord.z;
        #if !defined(dIgnoreLight) || defined(dXrayShaded) || defined(dRenderVariant_tracing)
            pointDir.z -= cos(length(pointDir));
            cameraNormal = -normalize(pointDir);
        #endif
        interior = false;
    #else
        vec3 modelPos;
        vec3 cameraPos;
        bool hit = SphereImpostor(modelPos, cameraPos, cameraNormal, interior, fragmentDepth);
        if (!hit) discard;

        if (fragmentDepth < 0.0) discard;
        if (fragmentDepth > 1.0) discard;

        gl_FragDepthEXT = fragmentDepth;

        vec3 vModelPosition = modelPos;
        vec3 vViewPosition = cameraPos;
    #endif

    #include fade_lod
    #if !defined(dClipPrimitive) && defined(dClipVariant_pixel) && dClipObjectCount != 0
        #include clip_pixel
    #endif

<<<<<<< HEAD
    #if defined(dRenderVariant_color) || defined(dRenderVariant_tracing) || defined(dRenderVariant_depth) && defined(dXrayShaded)
=======
    #ifdef dNeedsNormal
>>>>>>> a3127993
        vec3 normal = -cameraNormal;
    #endif

    #include assign_material_color

    #if defined(dRenderVariant_color) || defined(dRenderVariant_tracing)
        if (uRenderMask == MaskTransparent && uAlphaThickness > 0.0) {
            material.a *= min(1.0, vRadius / uAlphaThickness);
        }
    #endif

    #include check_transparency

    #if defined(dRenderVariant_pick)
        #include check_picking_alpha
        #ifdef requiredDrawBuffers
            gl_FragColor = vObject;
            gl_FragData[1] = vInstance;
            gl_FragData[2] = vGroup;
            gl_FragData[3] = packDepthToRGBA(fragmentDepth);
        #else
            gl_FragColor = vColor;
        #endif
    #elif defined(dRenderVariant_depth)
        gl_FragColor = material;
    #elif defined(dRenderVariant_marking)
        gl_FragColor = material;
    #elif defined(dRenderVariant_emissive)
        gl_FragColor = material;
    #elif defined(dRenderVariant_color) || defined(dRenderVariant_tracing)
        #include apply_light_color
        #include apply_interior_color
        #include apply_marker_color

        #if defined(dRenderVariant_color)
            #include apply_fog
            #include wboit_write
            #include dpoit_write
        #elif defined(dRenderVariant_tracing)
            gl_FragData[1] = vec4(normal, emissive);
            gl_FragData[2] = vec4(material.rgb, uDensity);
        #endif
    #endif
}
`;<|MERGE_RESOLUTION|>--- conflicted
+++ resolved
@@ -116,11 +116,7 @@
         #include clip_pixel
     #endif
 
-<<<<<<< HEAD
-    #if defined(dRenderVariant_color) || defined(dRenderVariant_tracing) || defined(dRenderVariant_depth) && defined(dXrayShaded)
-=======
     #ifdef dNeedsNormal
->>>>>>> a3127993
         vec3 normal = -cameraNormal;
     #endif
 
