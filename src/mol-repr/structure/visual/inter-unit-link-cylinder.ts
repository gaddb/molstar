/**
 * Copyright (c) 2018 mol* contributors, licensed under MIT, See LICENSE file for more info.
 *
 * @author Alexander Rose <alexander.rose@weirdbyte.de>
 */

import { Link, Structure, StructureElement } from 'mol-model/structure';
import { ComplexVisual } from '../index';
import { VisualUpdateState } from '../../util';
import { LinkCylinderProps, createLinkCylinderMesh, LinkIterator, LinkCylinderParams } from './util/link';
import { Vec3 } from 'mol-math/linear-algebra';
import { Loci, EmptyLoci } from 'mol-model/loci';
import { ComplexMeshVisual, ComplexMeshParams } from '../complex-visual';
import { Interval } from 'mol-data/int';
import { BitFlags } from 'mol-util';
<<<<<<< HEAD
import { paramDefaultValues } from 'mol-util/parameter';
=======
import { ParamDefinition as PD } from 'mol-util/param-definition';
>>>>>>> 9c348e05
import { Mesh } from 'mol-geo/geometry/mesh/mesh';
import { PickingId } from 'mol-geo/geometry/picking';
import { VisualContext } from 'mol-repr';
import { Theme } from 'mol-geo/geometry/geometry';

async function createInterUnitLinkCylinderMesh(ctx: VisualContext, structure: Structure, theme: Theme, props: LinkCylinderProps, mesh?: Mesh) {
    const links = structure.links
    const { bondCount, bonds } = links

    if (!bondCount) return Mesh.createEmpty(mesh)

    const location = StructureElement.create()

    const builderProps = {
        linkCount: bondCount,
        referencePosition: (edgeIndex: number) => null, // TODO
        position: (posA: Vec3, posB: Vec3, edgeIndex: number) => {
            const b = bonds[edgeIndex]
            const uA = b.unitA, uB = b.unitB
            uA.conformation.position(uA.elements[b.indexA], posA)
            uB.conformation.position(uB.elements[b.indexB], posB)
        },
        order: (edgeIndex: number) => bonds[edgeIndex].order,
        flags: (edgeIndex: number) => BitFlags.create(bonds[edgeIndex].flag),
        radius: (edgeIndex: number) => {
            const b = bonds[edgeIndex]
            location.unit = b.unitA
            location.element = b.unitA.elements[b.indexA]
            return theme.size.size(location)
        }
    }

    return createLinkCylinderMesh(ctx, builderProps, props, mesh)
}

export const InterUnitLinkParams = {
    ...ComplexMeshParams,
    ...LinkCylinderParams,
<<<<<<< HEAD
=======
    sizeTheme: PD.Select<SizeThemeName>('Size Theme', '', 'physical', SizeThemeOptions),
    sizeValue: PD.Numeric('Size Value', '', 0.2, 0, 10, 0.1),
    sizeFactor: PD.Numeric('Size Factor', '', 1, 0, 10, 0.1),
>>>>>>> 9c348e05
}
export const DefaultInterUnitLinkProps = PD.getDefaultValues(InterUnitLinkParams)
export type InterUnitLinkProps = typeof DefaultInterUnitLinkProps

export function InterUnitLinkVisual(): ComplexVisual<InterUnitLinkProps> {
    return ComplexMeshVisual<InterUnitLinkProps>({
        defaultProps: DefaultInterUnitLinkProps,
        createGeometry: createInterUnitLinkCylinderMesh,
        createLocationIterator: LinkIterator.fromStructure,
        getLoci: getLinkLoci,
        mark: markLink,
        setUpdateState: (state: VisualUpdateState, newProps: InterUnitLinkProps, currentProps: InterUnitLinkProps) => {
            state.createGeometry = newProps.radialSegments !== currentProps.radialSegments
        }
    })
}

function getLinkLoci(pickingId: PickingId, structure: Structure, id: number) {
    const { objectId, groupId } = pickingId
    if (id === objectId) {
        const bond = structure.links.bonds[groupId]
        return Link.Loci([
            Link.Location(
                bond.unitA, bond.indexA as StructureElement.UnitIndex,
                bond.unitB, bond.indexB as StructureElement.UnitIndex
            )
        ])
    }
    return EmptyLoci
}

function markLink(loci: Loci, structure: Structure, apply: (interval: Interval) => boolean) {
    let changed = false
    if (Link.isLoci(loci)) {
        for (const b of loci.links) {
            const idx = structure.links.getBondIndex(b.aIndex, b.aUnit, b.bIndex, b.bUnit)
            if (idx !== -1) {
                if (apply(Interval.ofSingleton(idx))) changed = true
            }
        }
    }
    return changed
}<|MERGE_RESOLUTION|>--- conflicted
+++ resolved
@@ -13,11 +13,7 @@
 import { ComplexMeshVisual, ComplexMeshParams } from '../complex-visual';
 import { Interval } from 'mol-data/int';
 import { BitFlags } from 'mol-util';
-<<<<<<< HEAD
-import { paramDefaultValues } from 'mol-util/parameter';
-=======
 import { ParamDefinition as PD } from 'mol-util/param-definition';
->>>>>>> 9c348e05
 import { Mesh } from 'mol-geo/geometry/mesh/mesh';
 import { PickingId } from 'mol-geo/geometry/picking';
 import { VisualContext } from 'mol-repr';
@@ -56,12 +52,6 @@
 export const InterUnitLinkParams = {
     ...ComplexMeshParams,
     ...LinkCylinderParams,
-<<<<<<< HEAD
-=======
-    sizeTheme: PD.Select<SizeThemeName>('Size Theme', '', 'physical', SizeThemeOptions),
-    sizeValue: PD.Numeric('Size Value', '', 0.2, 0, 10, 0.1),
-    sizeFactor: PD.Numeric('Size Factor', '', 1, 0, 10, 0.1),
->>>>>>> 9c348e05
 }
 export const DefaultInterUnitLinkProps = PD.getDefaultValues(InterUnitLinkParams)
 export type InterUnitLinkProps = typeof DefaultInterUnitLinkProps
