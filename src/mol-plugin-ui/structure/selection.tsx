--- conflicted
+++ resolved
@@ -156,15 +156,10 @@
 
                 <ToggleButton icon={Brush} title='Color' toggle={this.toggleColor} isSelected={this.state.action === 'color'} disabled={this.isDisabled} style={{ marginLeft: '10px' }}  />
                 <ToggleButton icon={CubeSvg} title='Create Representation' toggle={this.toggleAddRepr} isSelected={this.state.action === 'add-repr'} disabled={this.isDisabled} />
-<<<<<<< HEAD
-                <PureSelectControl title={`Picking Level`} param={StructureSelectionParams.granularity} name='granularity' value={granularity} onChange={this.setGranuality} isDisabled={this.isDisabled} />
-                <IconButton svg={CancelOutlined} title='Turn selection mode off' onClick={this.turnOff} />
-=======
                 <IconButton svg={Remove} title='Subtract from Representations' onClick={this.subtract} disabled={this.isDisabled} />
                 <IconButton svg={Restore} onClick={this.undo} disabled={!this.state.canUndo || this.isDisabled} title={undoTitle} />
 
-                <IconButton svg={Close} title='Turn selection mode off' onClick={this.turnOff} style={{ marginLeft: '10px' }} />
->>>>>>> 7e5cdd8e
+                <IconButton svg={CancelOutlined} title='Turn selection mode off' onClick={this.turnOff} style={{ marginLeft: '10px' }} />
             </div>
             {(this.state.action && this.state.action !== 'color' && this.state.action !== 'add-repr') && <div className='msp-selection-viewport-controls-actions'>
                 <ActionMenu header={ActionHeader.get(this.state.action as StructureSelectionModifier)} items={this.queries} onSelect={this.selectQuery} noOffset />
