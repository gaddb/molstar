/**
 * Copyright (c) 2018 mol* contributors, licensed under MIT, See LICENSE file for more info.
 *
 * @author Alexander Rose <alexander.rose@weirdbyte.de>
 */

import { Mesh } from './mesh/mesh';
import { Points } from './points/points';
import { RenderableState } from 'mol-gl/renderable';
import { ValueCell } from 'mol-util';
import { BaseValues } from 'mol-gl/renderable/schema';
import { Color } from 'mol-util/color';
import { ColorThemeOptions, ColorThemeName, ColorScaleOptions, ColorScaleName, ColorTheme } from 'mol-theme/color';
import { LocationIterator } from '../util/location-iterator';
import { ColorType, getColorThemeProps } from './color-data';
import { SizeType, getSizeThemeProps } from './size-data';
import { Lines } from './lines/lines';
<<<<<<< HEAD
import { paramDefaultValues, RangeParam, BooleanParam, SelectParam, ColorParam, NumberParam } from 'mol-util/parameter'
=======
import { ParamDefinition as PD } from 'mol-util/param-definition'
>>>>>>> 9c348e05
import { DirectVolume } from './direct-volume/direct-volume';
import { SizeTheme, SizeThemeName, SizeThemeOptions } from 'mol-theme/size';

//

export const VisualQualityInfo = {
    'custom': {},
    'auto': {},
    'highest': {},
    'higher': {},
    'high': {},
    'medium': {},
    'low': {},
    'lower': {},
    'lowest': {},
}
export type VisualQuality = keyof typeof VisualQualityInfo
export const VisualQualityNames = Object.keys(VisualQualityInfo)
export const VisualQualityOptions = VisualQualityNames.map(n => [n, n] as [VisualQuality, string])

export interface Theme {
    color: ColorTheme
    size: SizeTheme
}

export function createTheme(props: Geometry.Props) {
    return {
        color: ColorTheme(getColorThemeProps(props)),
        size: SizeTheme(getSizeThemeProps(props))
    }
}

//

export type GeometryKindType = {
    'mesh': Mesh,
    'points': Points,
    'lines': Lines,
    'direct-volume': DirectVolume,
}
export type GeometryKind = keyof GeometryKindType
export type Geometry = Helpers.ValueOf<GeometryKindType>

export namespace Geometry {
    export function getDrawCount(geometry: Geometry) {
        switch (geometry.kind) {
            case 'mesh': return geometry.triangleCount * 3
            case 'points': return geometry.pointCount
            case 'lines': return geometry.lineCount * 2 * 3
            case 'direct-volume': return 12 * 3
        }
    }

    //

    export const Params = {
<<<<<<< HEAD
        alpha: RangeParam('Opacity', '', 1, 0, 1, 0.01),
        visible: BooleanParam('Visible', '', true),
        depthMask: BooleanParam('Depth Mask', '', true),
        useFog: BooleanParam('Use Fog', '', false),
        quality: SelectParam<VisualQuality>('Quality', '', 'auto', VisualQualityOptions),

        colorTheme: SelectParam<ColorThemeName>('Color Theme', '', 'uniform', ColorThemeOptions),
        colorList: SelectParam<ColorScaleName>('Color Scale', '', 'default', ColorScaleOptions),
        colorValue: ColorParam('Color Value', '', Color(0xCCCCCC)),

        sizeTheme: SelectParam<SizeThemeName>('Size Theme', '', 'uniform', SizeThemeOptions),
        sizeValue: NumberParam('Size Value', '', 1, 0, 20, 0.1),
        sizeFactor: NumberParam('Size Factor', '', 1, 0, 10, 0.1),
=======
        alpha: PD.Range('Opacity', '', 1, 0, 1, 0.01),
        visible: PD.Boolean('Visible', '', true),
        depthMask: PD.Boolean('Depth Mask', '', true),
        useFog: PD.Boolean('Use Fog', '', false),
        quality: PD.Select<VisualQuality>('Quality', '', 'auto', VisualQualityOptions),
        colorTheme: PD.Select<ColorThemeName>('Color Theme', '', 'uniform', ColorThemeOptions),
        colorList: PD.Select<ColorScaleName>('Color Scale', '', 'default', ColorScaleOptions),
        colorValue: PD.Color('Color Value', '', Color(0xCCCCCC)),
>>>>>>> 9c348e05
    }
    export const DefaultProps = PD.getDefaultValues(Params)
    export type Props = typeof DefaultProps

    export type Counts = { drawCount: number, groupCount: number, instanceCount: number }

    export function createValues(props: Props, counts: Counts) {
        return {
            uAlpha: ValueCell.create(props.alpha),
            uGroupCount: ValueCell.create(counts.groupCount),
            drawCount: ValueCell.create(counts.drawCount),
            dUseFog: ValueCell.create(props.useFog),
        }
    }

    export function updateValues(values: BaseValues, props: Props) {
        ValueCell.updateIfChanged(values.uAlpha, props.alpha)
        ValueCell.updateIfChanged(values.dUseFog, props.useFog)
    }
}

//

export function createRenderableState(props: Geometry.Props): RenderableState {
    return {
        visible: props.visible,
        depthMask: props.depthMask
    }
}

export function updateRenderableState(state: RenderableState, props: Geometry.Props) {
    state.visible = props.visible
    state.depthMask = props.depthMask
}

//

export function getGranularity(locationIt: LocationIterator, granularity: ColorType | SizeType) {
    // Always use 'group' granularity for 'complex' location iterators,
    // i.e. for which an instance may include multiple units
    return granularity === 'instance' && locationIt.isComplex ? 'group' : granularity
}<|MERGE_RESOLUTION|>--- conflicted
+++ resolved
@@ -15,11 +15,7 @@
 import { ColorType, getColorThemeProps } from './color-data';
 import { SizeType, getSizeThemeProps } from './size-data';
 import { Lines } from './lines/lines';
-<<<<<<< HEAD
-import { paramDefaultValues, RangeParam, BooleanParam, SelectParam, ColorParam, NumberParam } from 'mol-util/parameter'
-=======
 import { ParamDefinition as PD } from 'mol-util/param-definition'
->>>>>>> 9c348e05
 import { DirectVolume } from './direct-volume/direct-volume';
 import { SizeTheme, SizeThemeName, SizeThemeOptions } from 'mol-theme/size';
 
@@ -76,30 +72,19 @@
     //
 
     export const Params = {
-<<<<<<< HEAD
-        alpha: RangeParam('Opacity', '', 1, 0, 1, 0.01),
-        visible: BooleanParam('Visible', '', true),
-        depthMask: BooleanParam('Depth Mask', '', true),
-        useFog: BooleanParam('Use Fog', '', false),
-        quality: SelectParam<VisualQuality>('Quality', '', 'auto', VisualQualityOptions),
-
-        colorTheme: SelectParam<ColorThemeName>('Color Theme', '', 'uniform', ColorThemeOptions),
-        colorList: SelectParam<ColorScaleName>('Color Scale', '', 'default', ColorScaleOptions),
-        colorValue: ColorParam('Color Value', '', Color(0xCCCCCC)),
-
-        sizeTheme: SelectParam<SizeThemeName>('Size Theme', '', 'uniform', SizeThemeOptions),
-        sizeValue: NumberParam('Size Value', '', 1, 0, 20, 0.1),
-        sizeFactor: NumberParam('Size Factor', '', 1, 0, 10, 0.1),
-=======
         alpha: PD.Range('Opacity', '', 1, 0, 1, 0.01),
         visible: PD.Boolean('Visible', '', true),
         depthMask: PD.Boolean('Depth Mask', '', true),
         useFog: PD.Boolean('Use Fog', '', false),
         quality: PD.Select<VisualQuality>('Quality', '', 'auto', VisualQualityOptions),
+
         colorTheme: PD.Select<ColorThemeName>('Color Theme', '', 'uniform', ColorThemeOptions),
         colorList: PD.Select<ColorScaleName>('Color Scale', '', 'default', ColorScaleOptions),
         colorValue: PD.Color('Color Value', '', Color(0xCCCCCC)),
->>>>>>> 9c348e05
+
+        sizeTheme: PD.Select<SizeThemeName>('Size Theme', '', 'uniform', SizeThemeOptions),
+        sizeValue: PD.Numeric('Size Value', '', 1, 0, 20, 0.1),
+        sizeFactor: PD.Numeric('Size Factor', '', 1, 0, 10, 0.1),
     }
     export const DefaultProps = PD.getDefaultValues(Params)
     export type Props = typeof DefaultProps
