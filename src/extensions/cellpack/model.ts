--- conflicted
+++ resolved
@@ -27,12 +27,9 @@
 import { createModels } from '../../mol-model-formats/structure/basic/parser';
 import { CellpackPackingPreset, CellpackMembranePreset } from './preset';
 import { Asset } from '../../mol-util/assets';
-<<<<<<< HEAD
 import { Color } from '../../mol-util/color';
-=======
 import { readFromFile } from '../../mol-util/data-source';
 import { objectForEach } from '../../mol-util/object';
->>>>>>> 690d6812
 
 function getCellPackModelUrl(fileName: string, baseUrl: string) {
     return `${baseUrl}/results/${fileName}`;
@@ -553,6 +550,7 @@
     source: PD.MappedStatic('id', {
         'id': PD.Select('influenza_model1.json', [
             ['blood_hiv_immature_inside.json', 'blood_hiv_immature_inside'],
+            ['HIV_immature_model.json', 'HIV immature'],
             ['BloodHIV1.0_mixed_fixed_nc1.cpr', 'BloodHIV1.0_mixed_fixed_nc1'],
             ['HIV-1_0.1.6-8_mixed_radii_pdb.cpr', 'HIV-1_0.1.6-8_mixed_radii_pdb'],
             ['hiv_lipids.bcif', 'hiv_lipids'],
@@ -560,6 +558,7 @@
             ['InfluenzaModel2.json', 'Influenza Complete'],
             ['ExosomeModel.json', 'ExosomeModel'],
             ['Mycoplasma1.5_mixed_pdb_fixed.cpr', 'Mycoplasma1.5_mixed_pdb_fixed'],
+            ['MycoplasmaModel.json', 'Mycoplasma WholeCell model'],
         ] as const, { description: 'Download the model definition with `id` from the server at `baseUrl.`' }),
         'file': PD.File({ accept: '.json,.cpr,.zip', description: 'Open model definition from .json/.cpr file or open .zip file containing model definition plus ingredients.' }),
     }, { options: [['id', 'Id'], ['file', 'File']] }),
