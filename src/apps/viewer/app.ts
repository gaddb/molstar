/**
 * Copyright (c) 2018-2023 mol* contributors, licensed under MIT, See LICENSE file for more info.
 *
 * @author David Sehnal <david.sehnal@gmail.com>
 * @author Alexander Rose <alexander.rose@weirdbyte.de>
 */

import { ANVILMembraneOrientation } from '../../extensions/anvil/behavior';
<<<<<<< HEAD
=======
import { Backgrounds } from '../../extensions/backgrounds';
import { CellPack } from '../../extensions/cellpack';
>>>>>>> ebbe78fb
import { DnatcoNtCs } from '../../extensions/dnatco';
import { G3DFormat, G3dProvider } from '../../extensions/g3d/format';
import { GeometryExport } from '../../extensions/geo-export';
import { MAQualityAssessment, QualityAssessmentPLDDTPreset, QualityAssessmentQmeanPreset } from '../../extensions/model-archive/quality-assessment/behavior';
import { QualityAssessment } from '../../extensions/model-archive/quality-assessment/prop';
import { ModelExport } from '../../extensions/model-export';
import { Mp4Export } from '../../extensions/mp4-export';
import { MolViewSpec } from '../../extensions/mvs/behavior';
import { loadMVS } from '../../extensions/mvs/load';
import { MVSData } from '../../extensions/mvs/mvs-data';
import { PDBeStructureQualityReport } from '../../extensions/pdbe';
import { RCSBAssemblySymmetry, RCSBValidationReport } from '../../extensions/rcsb';
import { RCSBAssemblySymmetryConfig } from '../../extensions/rcsb/assembly-symmetry/behavior';
import { SbNcbrPartialCharges, SbNcbrPartialChargesPreset, SbNcbrPartialChargesPropertyProvider } from '../../extensions/sb-ncbr';
import { Volseg, VolsegVolumeServerConfig } from '../../extensions/volumes-and-segmentations';
import { wwPDBChemicalComponentDictionary } from '../../extensions/wwpdb/ccd/behavior';
import { wwPDBStructConnExtensionFunctions } from '../../extensions/wwpdb/struct-conn';
import { ZenodoImport } from '../../extensions/zenodo';
import { SaccharideCompIdMapType } from '../../mol-model/structure/structure/carbohydrates/constants';
import { Volume } from '../../mol-model/volume';
import { DownloadStructure, PdbDownloadProvider } from '../../mol-plugin-state/actions/structure';
import { DownloadDensity } from '../../mol-plugin-state/actions/volume';
import { PresetTrajectoryHierarchy } from '../../mol-plugin-state/builder/structure/hierarchy-preset';
import { PresetStructureRepresentations, StructureRepresentationPresetProvider } from '../../mol-plugin-state/builder/structure/representation-preset';
import { BuiltInCoordinatesFormat } from '../../mol-plugin-state/formats/coordinates';
import { DataFormatProvider } from '../../mol-plugin-state/formats/provider';
import { BuiltInTopologyFormat } from '../../mol-plugin-state/formats/topology';
import { BuiltInTrajectoryFormat } from '../../mol-plugin-state/formats/trajectory';
import { BuildInVolumeFormat } from '../../mol-plugin-state/formats/volume';
import { createVolumeRepresentationParams } from '../../mol-plugin-state/helpers/volume-representation-params';
import { PluginStateObject } from '../../mol-plugin-state/objects';
import { StateTransforms } from '../../mol-plugin-state/transforms';
import { TrajectoryFromModelAndCoordinates } from '../../mol-plugin-state/transforms/model';
import { PluginUIContext } from '../../mol-plugin-ui/context';
import { createPluginUI } from '../../mol-plugin-ui/react18';
import { DefaultPluginUISpec, PluginUISpec } from '../../mol-plugin-ui/spec';
import { PluginCommands } from '../../mol-plugin/commands';
import { PluginConfig } from '../../mol-plugin/config';
import { PluginLayoutControlsDisplay } from '../../mol-plugin/layout';
import { PluginSpec } from '../../mol-plugin/spec';
import { PluginState } from '../../mol-plugin/state';
import { StateObjectRef, StateObjectSelector } from '../../mol-state';
import { Asset } from '../../mol-util/assets';
import { Color } from '../../mol-util/color';
import '../../mol-util/polyfill';
import { ObjectKeys } from '../../mol-util/type-helpers';

export { PLUGIN_VERSION as version } from '../../mol-plugin/version';
export { consoleStats, setDebugMode, setProductionMode, setTimingMode } from '../../mol-util/debug';

const CustomFormats = [
    ['g3d', G3dProvider] as const
];

export const ExtensionMap = {
    'volseg': PluginSpec.Behavior(Volseg),
    'backgrounds': PluginSpec.Behavior(Backgrounds),
    'dnatco-ntcs': PluginSpec.Behavior(DnatcoNtCs),
    'pdbe-structure-quality-report': PluginSpec.Behavior(PDBeStructureQualityReport),
    'rcsb-assembly-symmetry': PluginSpec.Behavior(RCSBAssemblySymmetry),
    'rcsb-validation-report': PluginSpec.Behavior(RCSBValidationReport),
    'anvil-membrane-orientation': PluginSpec.Behavior(ANVILMembraneOrientation),
    'g3d': PluginSpec.Behavior(G3DFormat),
    'model-export': PluginSpec.Behavior(ModelExport),
    'mp4-export': PluginSpec.Behavior(Mp4Export),
    'geo-export': PluginSpec.Behavior(GeometryExport),
    'ma-quality-assessment': PluginSpec.Behavior(MAQualityAssessment),
    'zenodo-import': PluginSpec.Behavior(ZenodoImport),
    'sb-ncbr-partial-charges': PluginSpec.Behavior(SbNcbrPartialCharges),
    'wwpdb-chemical-component-dictionary': PluginSpec.Behavior(wwPDBChemicalComponentDictionary),
    'mvs': PluginSpec.Behavior(MolViewSpec),
};

const DefaultViewerOptions = {
    customFormats: CustomFormats as [string, DataFormatProvider][],
    extensions: ObjectKeys(ExtensionMap),
    disabledExtensions: [] as string[],
    layoutIsExpanded: true,
    layoutShowControls: true,
    layoutShowRemoteState: true,
    layoutControlsDisplay: 'reactive' as PluginLayoutControlsDisplay,
    layoutShowSequence: true,
    layoutShowLog: true,
    layoutShowLeftPanel: true,
    collapseLeftPanel: false,
    collapseRightPanel: false,
    disableAntialiasing: PluginConfig.General.DisableAntialiasing.defaultValue,
    pixelScale: PluginConfig.General.PixelScale.defaultValue,
    pickScale: PluginConfig.General.PickScale.defaultValue,
    transparency: PluginConfig.General.Transparency.defaultValue,
    preferWebgl1: PluginConfig.General.PreferWebGl1.defaultValue,
    allowMajorPerformanceCaveat: PluginConfig.General.AllowMajorPerformanceCaveat.defaultValue,
    powerPreference: PluginConfig.General.PowerPreference.defaultValue,

    viewportShowExpand: PluginConfig.Viewport.ShowExpand.defaultValue,
    viewportShowControls: PluginConfig.Viewport.ShowControls.defaultValue,
    viewportShowSettings: PluginConfig.Viewport.ShowSettings.defaultValue,
    viewportShowSelectionMode: PluginConfig.Viewport.ShowSelectionMode.defaultValue,
    viewportShowAnimation: PluginConfig.Viewport.ShowAnimation.defaultValue,
    viewportShowTrajectoryControls: PluginConfig.Viewport.ShowTrajectoryControls.defaultValue,
    pluginStateServer: PluginConfig.State.DefaultServer.defaultValue,
    volumeStreamingServer: PluginConfig.VolumeStreaming.DefaultServer.defaultValue,
    volumeStreamingDisabled: !PluginConfig.VolumeStreaming.Enabled.defaultValue,
    pdbProvider: PluginConfig.Download.DefaultPdbProvider.defaultValue,
    emdbProvider: PluginConfig.Download.DefaultEmdbProvider.defaultValue,
    saccharideCompIdMapType: 'default' as SaccharideCompIdMapType,
    volumesAndSegmentationsDefaultServer: VolsegVolumeServerConfig.DefaultServer.defaultValue,
    rcsbAssemblySymmetryDefaultServerType: RCSBAssemblySymmetryConfig.DefaultServerType.defaultValue,
    rcsbAssemblySymmetryDefaultServerUrl: RCSBAssemblySymmetryConfig.DefaultServerUrl.defaultValue,
    rcsbAssemblySymmetryApplyColors: RCSBAssemblySymmetryConfig.ApplyColors.defaultValue,
};
type ViewerOptions = typeof DefaultViewerOptions;

export class Viewer {
    constructor(public plugin: PluginUIContext) {
    }

    static async create(elementOrId: string | HTMLElement, options: Partial<ViewerOptions> = {}) {
        const definedOptions = {} as any;
        // filter for defined properies only so the default values
        // are property applied
        for (const p of Object.keys(options) as (keyof ViewerOptions)[]) {
            if (options[p] !== void 0) definedOptions[p] = options[p];
        }

        const o: ViewerOptions = { ...DefaultViewerOptions, ...definedOptions };
        const defaultSpec = DefaultPluginUISpec();

        const disabledExtension = new Set(o.disabledExtensions ?? []);

        const spec: PluginUISpec = {
            actions: defaultSpec.actions,
            behaviors: [
                ...defaultSpec.behaviors,
                ...o.extensions.filter(e => !disabledExtension.has(e)).map(e => ExtensionMap[e]),
            ],
            animations: [...defaultSpec.animations || []],
            customParamEditors: defaultSpec.customParamEditors,
            customFormats: o?.customFormats,
            layout: {
                initial: {
                    isExpanded: o.layoutIsExpanded,
                    showControls: o.layoutShowControls,
                    controlsDisplay: o.layoutControlsDisplay,
                    regionState: {
                        bottom: 'full',
                        left: o.collapseLeftPanel ? 'collapsed' : 'full',
                        right: o.collapseRightPanel ? 'hidden' : 'full',
                        top: 'full',
                    }
                },
            },
            components: {
                ...defaultSpec.components,
                controls: {
                    ...defaultSpec.components?.controls,
                    top: o.layoutShowSequence ? undefined : 'none',
                    bottom: o.layoutShowLog ? undefined : 'none',
                    left: o.layoutShowLeftPanel ? undefined : 'none',
                },
                remoteState: o.layoutShowRemoteState ? 'default' : 'none',
            },
            config: [
                [PluginConfig.General.DisableAntialiasing, o.disableAntialiasing],
                [PluginConfig.General.PixelScale, o.pixelScale],
                [PluginConfig.General.PickScale, o.pickScale],
                [PluginConfig.General.Transparency, o.transparency],
                [PluginConfig.General.PreferWebGl1, o.preferWebgl1],
                [PluginConfig.General.AllowMajorPerformanceCaveat, o.allowMajorPerformanceCaveat],
                [PluginConfig.General.PowerPreference, o.powerPreference],
                [PluginConfig.Viewport.ShowExpand, o.viewportShowExpand],
                [PluginConfig.Viewport.ShowControls, o.viewportShowControls],
                [PluginConfig.Viewport.ShowSettings, o.viewportShowSettings],
                [PluginConfig.Viewport.ShowSelectionMode, o.viewportShowSelectionMode],
                [PluginConfig.Viewport.ShowAnimation, o.viewportShowAnimation],
                [PluginConfig.Viewport.ShowTrajectoryControls, o.viewportShowTrajectoryControls],
                [PluginConfig.State.DefaultServer, o.pluginStateServer],
                [PluginConfig.State.CurrentServer, o.pluginStateServer],
                [PluginConfig.VolumeStreaming.DefaultServer, o.volumeStreamingServer],
                [PluginConfig.VolumeStreaming.Enabled, !o.volumeStreamingDisabled],
                [PluginConfig.Download.DefaultPdbProvider, o.pdbProvider],
                [PluginConfig.Download.DefaultEmdbProvider, o.emdbProvider],
                [PluginConfig.Structure.DefaultRepresentationPreset, ViewerAutoPreset.id],
                [PluginConfig.Structure.SaccharideCompIdMapType, o.saccharideCompIdMapType],
                [VolsegVolumeServerConfig.DefaultServer, o.volumesAndSegmentationsDefaultServer],
                [RCSBAssemblySymmetryConfig.DefaultServerType, o.rcsbAssemblySymmetryDefaultServerType],
                [RCSBAssemblySymmetryConfig.DefaultServerUrl, o.rcsbAssemblySymmetryDefaultServerUrl],
                [RCSBAssemblySymmetryConfig.ApplyColors, o.rcsbAssemblySymmetryApplyColors],
            ]
        };

        const element = typeof elementOrId === 'string'
            ? document.getElementById(elementOrId)
            : elementOrId;
        if (!element) throw new Error(`Could not get element with id '${elementOrId}'`);
        const plugin = await createPluginUI(element, spec, {
            onBeforeUIRender: plugin => {
                // the preset needs to be added before the UI renders otherwise
                // "Download Structure" wont be able to pick it up
                plugin.builders.structure.representation.registerPreset(ViewerAutoPreset);
            }
        });
        return new Viewer(plugin);
    }

    setRemoteSnapshot(id: string) {
        const url = `${this.plugin.config.get(PluginConfig.State.CurrentServer)}/get/${id}`;
        return PluginCommands.State.Snapshots.Fetch(this.plugin, { url });
    }

    loadSnapshotFromUrl(url: string, type: PluginState.SnapshotType) {
        return PluginCommands.State.Snapshots.OpenUrl(this.plugin, { url, type });
    }

    loadStructureFromUrl(url: string, format: BuiltInTrajectoryFormat = 'mmcif', isBinary = false, options?: LoadStructureOptions & { label?: string }) {
        const params = DownloadStructure.createDefaultParams(this.plugin.state.data.root.obj!, this.plugin);
        return this.plugin.runTask(this.plugin.state.data.applyAction(DownloadStructure, {
            source: {
                name: 'url',
                params: {
                    url: Asset.Url(url),
                    format: format as any,
                    isBinary,
                    label: options?.label,
                    options: { ...params.source.params.options, representationParams: options?.representationParams as any },
                }
            }
        }));
    }

    async loadAllModelsOrAssemblyFromUrl(url: string, format: BuiltInTrajectoryFormat = 'mmcif', isBinary = false, options?: LoadStructureOptions) {
        const plugin = this.plugin;

        const data = await plugin.builders.data.download({ url, isBinary }, { state: { isGhost: true } });
        const trajectory = await plugin.builders.structure.parseTrajectory(data, format);

        await this.plugin.builders.structure.hierarchy.applyPreset(trajectory, 'all-models', { useDefaultIfSingleModel: true, representationPresetParams: options?.representationParams });
    }

    async loadStructureFromData(data: string | number[], format: BuiltInTrajectoryFormat, options?: { dataLabel?: string }) {
        const _data = await this.plugin.builders.data.rawData({ data, label: options?.dataLabel });
        const trajectory = await this.plugin.builders.structure.parseTrajectory(_data, format);
        await this.plugin.builders.structure.hierarchy.applyPreset(trajectory, 'default');
    }

    loadPdb(pdb: string, options?: LoadStructureOptions) {
        const params = DownloadStructure.createDefaultParams(this.plugin.state.data.root.obj!, this.plugin);
        const provider = this.plugin.config.get(PluginConfig.Download.DefaultPdbProvider)!;
        return this.plugin.runTask(this.plugin.state.data.applyAction(DownloadStructure, {
            source: {
                name: 'pdb' as const,
                params: {
                    provider: {
                        id: pdb,
                        server: {
                            name: provider,
                            params: PdbDownloadProvider[provider].defaultValue as any
                        }
                    },
                    options: { ...params.source.params.options, representationParams: options?.representationParams as any },
                }
            }
        }));
    }

    loadPdbDev(pdbDev: string) {
        const params = DownloadStructure.createDefaultParams(this.plugin.state.data.root.obj!, this.plugin);
        return this.plugin.runTask(this.plugin.state.data.applyAction(DownloadStructure, {
            source: {
                name: 'pdb-dev' as const,
                params: {
                    provider: {
                        id: pdbDev,
                        encoding: 'bcif',
                    },
                    options: params.source.params.options,
                }
            }
        }));
    }

    loadEmdb(emdb: string, options?: { detail?: number }) {
        const provider = this.plugin.config.get(PluginConfig.Download.DefaultEmdbProvider)!;
        return this.plugin.runTask(this.plugin.state.data.applyAction(DownloadDensity, {
            source: {
                name: 'pdb-emd-ds' as const,
                params: {
                    provider: {
                        id: emdb,
                        server: provider,
                    },
                    detail: options?.detail ?? 3,
                }
            }
        }));
    }

    loadAlphaFoldDb(afdb: string) {
        const params = DownloadStructure.createDefaultParams(this.plugin.state.data.root.obj!, this.plugin);
        return this.plugin.runTask(this.plugin.state.data.applyAction(DownloadStructure, {
            source: {
                name: 'alphafolddb' as const,
                params: {
                    id: afdb,
                    options: {
                        ...params.source.params.options,
                        representation: 'preset-structure-representation-ma-quality-assessment-plddt'
                    },
                }
            }
        }));
    }

    loadModelArchive(id: string) {
        const params = DownloadStructure.createDefaultParams(this.plugin.state.data.root.obj!, this.plugin);
        return this.plugin.runTask(this.plugin.state.data.applyAction(DownloadStructure, {
            source: {
                name: 'modelarchive' as const,
                params: {
                    id,
                    options: params.source.params.options,
                }
            }
        }));
    }

    /**
     * @example Load X-ray density from volume server
        viewer.loadVolumeFromUrl({
            url: 'https://www.ebi.ac.uk/pdbe/densities/x-ray/1tqn/cell?detail=3',
            format: 'dscif',
            isBinary: true
        }, [{
            type: 'relative',
            value: 1.5,
            color: 0x3362B2
        }, {
            type: 'relative',
            value: 3,
            color: 0x33BB33,
            volumeIndex: 1
        }, {
            type: 'relative',
            value: -3,
            color: 0xBB3333,
            volumeIndex: 1
        }], {
            entryId: ['2FO-FC', 'FO-FC'],
            isLazy: true
        });
     * *********************
     * @example Load EM density from volume server
        viewer.loadVolumeFromUrl({
            url: 'https://maps.rcsb.org/em/emd-30210/cell?detail=6',
            format: 'dscif',
            isBinary: true
        }, [{
            type: 'relative',
            value: 1,
            color: 0x3377aa
        }], {
            entryId: 'EMD-30210',
            isLazy: true
        });
     */
    async loadVolumeFromUrl({ url, format, isBinary }: { url: string, format: BuildInVolumeFormat, isBinary: boolean }, isovalues: VolumeIsovalueInfo[], options?: { entryId?: string | string[], isLazy?: boolean }) {
        const plugin = this.plugin;

        if (!plugin.dataFormats.get(format)) {
            throw new Error(`Unknown density format: ${format}`);
        }

        if (options?.isLazy) {
            const update = this.plugin.build();
            update.toRoot().apply(StateTransforms.Data.LazyVolume, {
                url,
                format,
                entryId: options?.entryId,
                isBinary,
                isovalues: isovalues.map(v => ({ alpha: 1, volumeIndex: 0, ...v }))
            });
            return update.commit();
        }

        return plugin.dataTransaction(async () => {
            const data = await plugin.builders.data.download({ url, isBinary }, { state: { isGhost: true } });

            const parsed = await plugin.dataFormats.get(format)!.parse(plugin, data, { entryId: options?.entryId });
            const firstVolume = (parsed.volume || parsed.volumes[0]) as StateObjectSelector<PluginStateObject.Volume.Data>;
            if (!firstVolume?.isOk) throw new Error('Failed to parse any volume.');

            const repr = plugin.build();
            for (const iso of isovalues) {
                const volume: StateObjectSelector<PluginStateObject.Volume.Data> = parsed.volumes?.[iso.volumeIndex ?? 0] ?? parsed.volume;
                const volumeData = volume.cell!.obj!.data;
                repr
                    .to(volume)
                    .apply(StateTransforms.Representation.VolumeRepresentation3D, createVolumeRepresentationParams(this.plugin, firstVolume.data!, {
                        type: 'isosurface',
                        typeParams: { alpha: iso.alpha ?? 1, isoValue: Volume.adjustedIsoValue(volumeData, iso.value, iso.type) },
                        color: 'uniform',
                        colorParams: { value: iso.color }
                    }));
            }

            await repr.commit();
        });
    }

    /**
     * @example
     *  viewer.loadTrajectory({
     *      model: { kind: 'model-url', url: 'villin.gro', format: 'gro' },
     *      coordinates: { kind: 'coordinates-url', url: 'villin.xtc', format: 'xtc', isBinary: true },
     *      preset: 'all-models' // or 'default'
     *  });
     */
    async loadTrajectory(params: LoadTrajectoryParams) {
        const plugin = this.plugin;

        let model: StateObjectSelector;

        if (params.model.kind === 'model-data' || params.model.kind === 'model-url') {
            const data = params.model.kind === 'model-data'
                ? await plugin.builders.data.rawData({ data: params.model.data, label: params.modelLabel })
                : await plugin.builders.data.download({ url: params.model.url, isBinary: params.model.isBinary, label: params.modelLabel });

            const trajectory = await plugin.builders.structure.parseTrajectory(data, params.model.format ?? 'mmcif');
            model = await plugin.builders.structure.createModel(trajectory);
        } else {
            const data = params.model.kind === 'topology-data'
                ? await plugin.builders.data.rawData({ data: params.model.data, label: params.modelLabel })
                : await plugin.builders.data.download({ url: params.model.url, isBinary: params.model.isBinary, label: params.modelLabel });

            const provider = plugin.dataFormats.get(params.model.format);
            model = await provider!.parse(plugin, data);
        }

        const data = params.coordinates.kind === 'coordinates-data'
            ? await plugin.builders.data.rawData({ data: params.coordinates.data, label: params.coordinatesLabel })
            : await plugin.builders.data.download({ url: params.coordinates.url, isBinary: params.coordinates.isBinary, label: params.coordinatesLabel });

        const provider = plugin.dataFormats.get(params.coordinates.format);
        const coords = await provider!.parse(plugin, data);

        const trajectory = await plugin.build().toRoot()
            .apply(TrajectoryFromModelAndCoordinates, {
                modelRef: model.ref,
                coordinatesRef: coords.ref
            }, { dependsOn: [model.ref, coords.ref] })
            .commit();

        const preset = await plugin.builders.structure.hierarchy.applyPreset(trajectory, params.preset ?? 'default');

        return { model, coords, preset };
    }

    async loadMvsFromUrl(url: string, format: 'mvsj') {
        if (format === 'mvsj') {
            const data = await this.plugin.runTask(this.plugin.fetch({ url, type: 'string' }));
            const mvsData = MVSData.fromMVSJ(data);
            await loadMVS(this.plugin, mvsData, { sanityChecks: true });
        } else {
            throw new Error(`Unknown MolViewSpec format: ${format}`);
        }
        // We might add more formats in the future
    }

    async loadMvsData(data: string, format: 'mvsj') {
        if (format === 'mvsj') {
            const mvsData = MVSData.fromMVSJ(data);
            await loadMVS(this.plugin, mvsData, { sanityChecks: true });
        } else {
            throw new Error(`Unknown MolViewSpec format: ${format}`);
        }
        // We might add more formats in the future
    }

    handleResize() {
        this.plugin.layout.events.updated.next(void 0);
    }
}

export interface LoadStructureOptions {
    representationParams?: StructureRepresentationPresetProvider.CommonParams
}

export interface VolumeIsovalueInfo {
    type: 'absolute' | 'relative',
    value: number,
    color: Color,
    alpha?: number,
    volumeIndex?: number
}

export interface LoadTrajectoryParams {
    model: { kind: 'model-url', url: string, format?: BuiltInTrajectoryFormat /* mmcif */, isBinary?: boolean }
    | { kind: 'model-data', data: string | number[] | ArrayBuffer | Uint8Array, format?: BuiltInTrajectoryFormat /* mmcif */ }
    | { kind: 'topology-url', url: string, format: BuiltInTopologyFormat, isBinary?: boolean }
    | { kind: 'topology-data', data: string | number[] | ArrayBuffer | Uint8Array, format: BuiltInTopologyFormat },
    modelLabel?: string,
    coordinates: { kind: 'coordinates-url', url: string, format: BuiltInCoordinatesFormat, isBinary?: boolean }
    | { kind: 'coordinates-data', data: string | number[] | ArrayBuffer | Uint8Array, format: BuiltInCoordinatesFormat },
    coordinatesLabel?: string,
    preset?: keyof PresetTrajectoryHierarchy
}

export const ViewerAutoPreset = StructureRepresentationPresetProvider({
    id: 'preset-structure-representation-viewer-auto',
    display: {
        name: 'Automatic (w/ Annotation)', group: 'Annotation',
        description: 'Show standard automatic representation but colored by quality assessment (if available in the model).'
    },
    isApplicable(a) {
        return (
            !!a.data.models.some(m => QualityAssessment.isApplicable(m, 'pLDDT')) ||
            !!a.data.models.some(m => QualityAssessment.isApplicable(m, 'qmean'))
        );
    },
    params: () => StructureRepresentationPresetProvider.CommonParams,
    async apply(ref, params, plugin) {
        const structureCell = StateObjectRef.resolveAndCheck(plugin.state.data, ref);
        const structure = structureCell?.obj?.data;
        if (!structureCell || !structure) return {};

        if (!!structure.models.some(m => QualityAssessment.isApplicable(m, 'pLDDT'))) {
            return await QualityAssessmentPLDDTPreset.apply(ref, params, plugin);
        } else if (!!structure.models.some(m => QualityAssessment.isApplicable(m, 'qmean'))) {
            return await QualityAssessmentQmeanPreset.apply(ref, params, plugin);
        } else if (!!structure.models.some(m => SbNcbrPartialChargesPropertyProvider.isApplicable(m))) {
            return await SbNcbrPartialChargesPreset.apply(ref, params, plugin);
        } else {
            return await PresetStructureRepresentations.auto.apply(ref, params, plugin);
        }
    }
});

export const PluginExtensions = {
    wwPDBStructConn: wwPDBStructConnExtensionFunctions,
};<|MERGE_RESOLUTION|>--- conflicted
+++ resolved
@@ -6,11 +6,7 @@
  */
 
 import { ANVILMembraneOrientation } from '../../extensions/anvil/behavior';
-<<<<<<< HEAD
-=======
 import { Backgrounds } from '../../extensions/backgrounds';
-import { CellPack } from '../../extensions/cellpack';
->>>>>>> ebbe78fb
 import { DnatcoNtCs } from '../../extensions/dnatco';
 import { G3DFormat, G3dProvider } from '../../extensions/g3d/format';
 import { GeometryExport } from '../../extensions/geo-export';
