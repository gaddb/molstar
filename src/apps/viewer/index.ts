/**
 * Copyright (c) 2018-2022 mol* contributors, licensed under MIT, See LICENSE file for more info.
 *
 * @author David Sehnal <david.sehnal@gmail.com>
 * @author Alexander Rose <alexander.rose@weirdbyte.de>
 */

<<<<<<< HEAD
import { ANVILMembraneOrientation } from '../../extensions/anvil/behavior';
import { CellPack } from '../../extensions/cellpack';
import { DnatcoConfalPyramids } from '../../extensions/dnatco';
import { G3DFormat, G3dProvider } from '../../extensions/g3d/format';
import { GeometryExport } from '../../extensions/geo-export';
import { MAQualityAssessment } from '../../extensions/model-archive/quality-assessment/behavior';
import { QualityAssessmentPLDDTPreset, QualityAssessmentQmeanPreset } from '../../extensions/model-archive/quality-assessment/behavior';
import { QualityAssessment } from '../../extensions/model-archive/quality-assessment/prop';
import { Mp4Export } from '../../extensions/mp4-export';
import { ModelExport } from '../../extensions/model-export';
import { PDBeStructureQualityReport } from '../../extensions/pdbe';
import { RCSBAssemblySymmetry, RCSBValidationReport } from '../../extensions/rcsb';
import { DownloadStructure, PdbDownloadProvider } from '../../mol-plugin-state/actions/structure';
import { DownloadDensity } from '../../mol-plugin-state/actions/volume';
import { PresetTrajectoryHierarchy } from '../../mol-plugin-state/builder/structure/hierarchy-preset';
import { PresetStructureRepresentations, StructureRepresentationPresetProvider } from '../../mol-plugin-state/builder/structure/representation-preset';
import { DataFormatProvider } from '../../mol-plugin-state/formats/provider';
import { BuildInStructureFormat } from '../../mol-plugin-state/formats/structure';
import { BuiltInTrajectoryFormat } from '../../mol-plugin-state/formats/trajectory';
import { BuildInVolumeFormat } from '../../mol-plugin-state/formats/volume';
import { createVolumeRepresentationParams } from '../../mol-plugin-state/helpers/volume-representation-params';
import { PluginStateObject } from '../../mol-plugin-state/objects';
import { StateTransforms } from '../../mol-plugin-state/transforms';
import { TrajectoryFromModelAndCoordinates } from '../../mol-plugin-state/transforms/model';
import { createPluginUI } from '../../mol-plugin-ui';
import { PluginUIContext } from '../../mol-plugin-ui/context';
import { DefaultPluginUISpec, PluginUISpec } from '../../mol-plugin-ui/spec';
import { PluginCommands } from '../../mol-plugin/commands';
import { PluginConfig } from '../../mol-plugin/config';
import { PluginLayoutControlsDisplay } from '../../mol-plugin/layout';
import { PluginSpec } from '../../mol-plugin/spec';
import { PluginState } from '../../mol-plugin/state';
import { StateObjectRef, StateObjectSelector } from '../../mol-state';
import { Asset } from '../../mol-util/assets';
import { Color } from '../../mol-util/color';
import '../../mol-util/polyfill';
import { ObjectKeys } from '../../mol-util/type-helpers';
=======
>>>>>>> 9815318d
import './embedded.html';
import './favicon.ico';
import './index.html';
require('mol-plugin-ui/skin/light.scss');
<<<<<<< HEAD

export { PLUGIN_VERSION as version } from '../../mol-plugin/version';
export { setDebugMode, setProductionMode } from '../../mol-util/debug';

const CustomFormats = [
    ['g3d', G3dProvider] as const
];

const Extensions = {
    'cellpack': PluginSpec.Behavior(CellPack),
    'dnatco-confal-pyramids': PluginSpec.Behavior(DnatcoConfalPyramids),
    'pdbe-structure-quality-report': PluginSpec.Behavior(PDBeStructureQualityReport),
    'rcsb-assembly-symmetry': PluginSpec.Behavior(RCSBAssemblySymmetry),
    'rcsb-validation-report': PluginSpec.Behavior(RCSBValidationReport),
    'anvil-membrane-orientation': PluginSpec.Behavior(ANVILMembraneOrientation),
    'g3d': PluginSpec.Behavior(G3DFormat),
    'model-export': PluginSpec.Behavior(ModelExport),
    'mp4-export': PluginSpec.Behavior(Mp4Export),
    'geo-export': PluginSpec.Behavior(GeometryExport),
    'ma-quality-assessment': PluginSpec.Behavior(MAQualityAssessment),
};

const DefaultViewerOptions = {
    customFormats: CustomFormats as [string, DataFormatProvider][],
    extensions: ObjectKeys(Extensions),
    layoutIsExpanded: true,
    layoutShowControls: true,
    layoutShowRemoteState: true,
    layoutControlsDisplay: 'reactive' as PluginLayoutControlsDisplay,
    layoutShowSequence: true,
    layoutShowLog: true,
    layoutShowLeftPanel: true,
    collapseLeftPanel: false,
    collapseRightPanel: false,
    disableAntialiasing: PluginConfig.General.DisableAntialiasing.defaultValue,
    pixelScale: PluginConfig.General.PixelScale.defaultValue,
    pickScale: PluginConfig.General.PickScale.defaultValue,
    pickPadding: PluginConfig.General.PickPadding.defaultValue,
    enableWboit: PluginConfig.General.EnableWboit.defaultValue,
    preferWebgl1: PluginConfig.General.PreferWebGl1.defaultValue,

    viewportShowExpand: PluginConfig.Viewport.ShowExpand.defaultValue,
    viewportShowControls: PluginConfig.Viewport.ShowControls.defaultValue,
    viewportShowSettings: PluginConfig.Viewport.ShowSettings.defaultValue,
    viewportShowSelectionMode: PluginConfig.Viewport.ShowSelectionMode.defaultValue,
    viewportShowAnimation: PluginConfig.Viewport.ShowAnimation.defaultValue,
    pluginStateServer: PluginConfig.State.DefaultServer.defaultValue,
    volumeStreamingServer: PluginConfig.VolumeStreaming.DefaultServer.defaultValue,
    volumeStreamingDisabled: !PluginConfig.VolumeStreaming.Enabled.defaultValue,
    pdbProvider: PluginConfig.Download.DefaultPdbProvider.defaultValue,
    emdbProvider: PluginConfig.Download.DefaultEmdbProvider.defaultValue,
};
type ViewerOptions = typeof DefaultViewerOptions;

export class Viewer {
    constructor(public plugin: PluginUIContext) {
    }

    static async create(elementOrId: string | HTMLElement, options: Partial<ViewerOptions> = {}) {
        const o = { ...DefaultViewerOptions, ...options };
        const defaultSpec = DefaultPluginUISpec();

        const spec: PluginUISpec = {
            actions: defaultSpec.actions,
            behaviors: [
                ...defaultSpec.behaviors,
                ...o.extensions.map(e => Extensions[e]),
            ],
            animations: [...defaultSpec.animations || []],
            customParamEditors: defaultSpec.customParamEditors,
            customFormats: o?.customFormats,
            layout: {
                initial: {
                    isExpanded: o.layoutIsExpanded,
                    showControls: o.layoutShowControls,
                    controlsDisplay: o.layoutControlsDisplay,
                    regionState: {
                        bottom: 'full',
                        left: o.collapseLeftPanel ? 'collapsed' : 'full',
                        right: o.collapseRightPanel ? 'hidden' : 'full',
                        top: 'full',
                    }
                },
            },
            components: {
                ...defaultSpec.components,
                controls: {
                    ...defaultSpec.components?.controls,
                    top: o.layoutShowSequence ? undefined : 'none',
                    bottom: o.layoutShowLog ? undefined : 'none',
                    left: o.layoutShowLeftPanel ? undefined : 'none',
                },
                remoteState: o.layoutShowRemoteState ? 'default' : 'none',
            },
            config: [
                [PluginConfig.General.DisableAntialiasing, o.disableAntialiasing],
                [PluginConfig.General.PixelScale, o.pixelScale],
                [PluginConfig.General.PickScale, o.pickScale],
                [PluginConfig.General.PickPadding, o.pickPadding],
                [PluginConfig.General.EnableWboit, o.enableWboit],
                [PluginConfig.General.PreferWebGl1, o.preferWebgl1],
                [PluginConfig.Viewport.ShowExpand, o.viewportShowExpand],
                [PluginConfig.Viewport.ShowControls, o.viewportShowControls],
                [PluginConfig.Viewport.ShowSettings, o.viewportShowSettings],
                [PluginConfig.Viewport.ShowSelectionMode, o.viewportShowSelectionMode],
                [PluginConfig.Viewport.ShowAnimation, o.viewportShowAnimation],
                [PluginConfig.State.DefaultServer, o.pluginStateServer],
                [PluginConfig.State.CurrentServer, o.pluginStateServer],
                [PluginConfig.VolumeStreaming.DefaultServer, o.volumeStreamingServer],
                [PluginConfig.VolumeStreaming.Enabled, !o.volumeStreamingDisabled],
                [PluginConfig.Download.DefaultPdbProvider, o.pdbProvider],
                [PluginConfig.Download.DefaultEmdbProvider, o.emdbProvider],
                [PluginConfig.Structure.DefaultRepresentationPreset, ViewerAutoPreset.id],
            ]
        };

        const element = typeof elementOrId === 'string'
            ? document.getElementById(elementOrId)
            : elementOrId;
        if (!element) throw new Error(`Could not get element with id '${elementOrId}'`);
        const plugin = await createPluginUI(element, spec, {
            onBeforeUIRender: plugin => {
                // the preset needs to be added before the UI renders otherwise
                // "Download Structure" wont be able to pick it up
                plugin.builders.structure.representation.registerPreset(ViewerAutoPreset);
            }
        });
        return new Viewer(plugin);
    }

    setRemoteSnapshot(id: string) {
        const url = `${this.plugin.config.get(PluginConfig.State.CurrentServer)}/get/${id}`;
        return PluginCommands.State.Snapshots.Fetch(this.plugin, { url });
    }

    loadSnapshotFromUrl(url: string, type: PluginState.SnapshotType) {
        return PluginCommands.State.Snapshots.OpenUrl(this.plugin, { url, type });
    }

    loadStructureFromUrl(url: string, format: BuiltInTrajectoryFormat = 'mmcif', isBinary = false, options?: LoadStructureOptions) {
        const params = DownloadStructure.createDefaultParams(this.plugin.state.data.root.obj!, this.plugin);
        return this.plugin.runTask(this.plugin.state.data.applyAction(DownloadStructure, {
            source: {
                name: 'url',
                params: {
                    url: Asset.Url(url),
                    format: format as any,
                    isBinary,
                    options: { ...params.source.params.options, representationParams: options?.representationParams as any },
                }
            }
        }));
    }

    async loadAllModelsOrAssemblyFromUrl(url: string, format: BuiltInTrajectoryFormat = 'mmcif', isBinary = false, options?: LoadStructureOptions) {
        const plugin = this.plugin;

        const data = await plugin.builders.data.download({ url, isBinary }, { state: { isGhost: true } });
        const trajectory = await plugin.builders.structure.parseTrajectory(data, format);

        await this.plugin.builders.structure.hierarchy.applyPreset(trajectory, 'all-models', { useDefaultIfSingleModel: true, representationPresetParams: options?.representationParams });
    }

    async loadStructureFromData(data: string | number[], format: BuiltInTrajectoryFormat, options?: { dataLabel?: string }) {
        const _data = await this.plugin.builders.data.rawData({ data, label: options?.dataLabel });
        const trajectory = await this.plugin.builders.structure.parseTrajectory(_data, format);
        await this.plugin.builders.structure.hierarchy.applyPreset(trajectory, 'default');
    }

    loadPdb(pdb: string, options?: LoadStructureOptions) {
        const params = DownloadStructure.createDefaultParams(this.plugin.state.data.root.obj!, this.plugin);
        const provider = this.plugin.config.get(PluginConfig.Download.DefaultPdbProvider)!;
        return this.plugin.runTask(this.plugin.state.data.applyAction(DownloadStructure, {
            source: {
                name: 'pdb' as const,
                params: {
                    provider: {
                        id: pdb,
                        server: {
                            name: provider,
                            params: PdbDownloadProvider[provider].defaultValue as any
                        }
                    },
                    options: { ...params.source.params.options, representationParams: options?.representationParams as any },
                }
            }
        }));
    }

    loadPdbDev(pdbDev: string) {
        const params = DownloadStructure.createDefaultParams(this.plugin.state.data.root.obj!, this.plugin);
        return this.plugin.runTask(this.plugin.state.data.applyAction(DownloadStructure, {
            source: {
                name: 'pdb-dev' as const,
                params: {
                    provider: {
                        id: pdbDev,
                        encoding: 'bcif',
                    },
                    options: params.source.params.options,
                }
            }
        }));
    }

    loadEmdb(emdb: string, options?: { detail?: number }) {
        const provider = this.plugin.config.get(PluginConfig.Download.DefaultEmdbProvider)!;
        return this.plugin.runTask(this.plugin.state.data.applyAction(DownloadDensity, {
            source: {
                name: 'pdb-emd-ds' as const,
                params: {
                    provider: {
                        id: emdb,
                        server: provider,
                    },
                    detail: options?.detail ?? 3,
                }
            }
        }));
    }

    loadAlphaFoldDb(afdb: string) {
        const params = DownloadStructure.createDefaultParams(this.plugin.state.data.root.obj!, this.plugin);
        return this.plugin.runTask(this.plugin.state.data.applyAction(DownloadStructure, {
            source: {
                name: 'alphafolddb' as const,
                params: {
                    id: afdb,
                    options: {
                        ...params.source.params.options,
                        representation: 'preset-structure-representation-ma-quality-assessment-plddt'
                    },
                }
            }
        }));
    }

    loadModelArchive(id: string) {
        const params = DownloadStructure.createDefaultParams(this.plugin.state.data.root.obj!, this.plugin);
        return this.plugin.runTask(this.plugin.state.data.applyAction(DownloadStructure, {
            source: {
                name: 'modelarchive' as const,
                params: {
                    id,
                    options: params.source.params.options,
                }
            }
        }));
    }

    /**
     * @example Load X-ray density from volume server
        viewer.loadVolumeFromUrl({
            url: 'https://www.ebi.ac.uk/pdbe/densities/x-ray/1tqn/cell?detail=3',
            format: 'dscif',
            isBinary: true
        }, [{
            type: 'relative',
            value: 1.5,
            color: 0x3362B2
        }, {
            type: 'relative',
            value: 3,
            color: 0x33BB33,
            volumeIndex: 1
        }, {
            type: 'relative',
            value: -3,
            color: 0xBB3333,
            volumeIndex: 1
        }], {
            entryId: ['2FO-FC', 'FO-FC'],
            isLazy: true
        });
     * *********************
     * @example Load EM density from volume server
        viewer.loadVolumeFromUrl({
            url: 'https://maps.rcsb.org/em/emd-30210/cell?detail=6',
            format: 'dscif',
            isBinary: true
        }, [{
            type: 'relative',
            value: 1,
            color: 0x3377aa
        }], {
            entryId: 'EMD-30210',
            isLazy: true
        });
     */
    async loadVolumeFromUrl({ url, format, isBinary }: { url: string, format: BuildInVolumeFormat, isBinary: boolean }, isovalues: VolumeIsovalueInfo[], options?: { entryId?: string | string[], isLazy?: boolean }) {
        const plugin = this.plugin;

        if (!plugin.dataFormats.get(format)) {
            throw new Error(`Unknown density format: ${format}`);
        }

        if (options?.isLazy) {
            const update = this.plugin.build();
            update.toRoot().apply(StateTransforms.Data.LazyVolume, {
                url,
                format,
                entryId: options?.entryId,
                isBinary,
                isovalues: isovalues.map(v => ({ alpha: 1, volumeIndex: 0, ...v }))
            });
            return update.commit();
        }

        return plugin.dataTransaction(async () => {
            const data = await plugin.builders.data.download({ url, isBinary }, { state: { isGhost: true } });

            const parsed = await plugin.dataFormats.get(format)!.parse(plugin, data, { entryId: options?.entryId });
            const firstVolume = (parsed.volume || parsed.volumes[0]) as StateObjectSelector<PluginStateObject.Volume.Data>;
            if (!firstVolume?.isOk) throw new Error('Failed to parse any volume.');

            const repr = plugin.build();
            for (const iso of isovalues) {
                repr
                    .to(parsed.volumes?.[iso.volumeIndex ?? 0] ?? parsed.volume)
                    .apply(StateTransforms.Representation.VolumeRepresentation3D, createVolumeRepresentationParams(this.plugin, firstVolume.data!, {
                        type: 'isosurface',
                        typeParams: { alpha: iso.alpha ?? 1, isoValue: iso.type === 'absolute' ? { kind: 'absolute', absoluteValue: iso.value } : { kind: 'relative', relativeValue: iso.value } },
                        color: 'uniform',
                        colorParams: { value: iso.color }
                    }));
            }

            await repr.commit();
        });
    }

    /**
     * @example
     *  viewer.loadTrajectory({
     *      model: { kind: 'model-url', url: 'villin.gro', format: 'gro' },
     *      coordinates: { kind: 'coordinates-url', url: 'villin.xtc', format: 'xtc', isBinary: true },
     *      preset: 'all-models' // or 'default'
     *  });
     */
    async loadTrajectory(params: LoadTrajectoryParams) {
        const plugin = this.plugin;

        let model: StateObjectSelector, coords: StateObjectSelector;

        if (params.model.kind === 'model-data' || params.model.kind === 'model-url') {
            const data = params.model.kind === 'model-data'
                ? await plugin.builders.data.rawData({ data: params.model.data, label: params.modelLabel })
                : await plugin.builders.data.download({ url: params.model.url, isBinary: params.model.isBinary, label: params.modelLabel });

            const trajectory = await plugin.builders.structure.parseTrajectory(data, params.model.format ?? 'mmcif');
            model = await plugin.builders.structure.createModel(trajectory);
        } else {
            const data = params.model.kind === 'topology-data'
                ? await plugin.builders.data.rawData({ data: params.model.data, label: params.modelLabel })
                : await plugin.builders.data.download({ url: params.model.url, isBinary: params.model.isBinary, label: params.modelLabel });

            const provider = plugin.dataFormats.get(params.model.format);
            model = await provider!.parse(plugin, data);
        }

        {
            const data = params.coordinates.kind === 'coordinates-data'
                ? await plugin.builders.data.rawData({ data: params.coordinates.data, label: params.coordinatesLabel })
                : await plugin.builders.data.download({ url: params.coordinates.url, isBinary: params.coordinates.isBinary, label: params.coordinatesLabel });

            const provider = plugin.dataFormats.get(params.coordinates.format);
            coords = await provider!.parse(plugin, data);
        }

        const trajectory = await plugin.build().toRoot()
            .apply(TrajectoryFromModelAndCoordinates, {
                modelRef: model.ref,
                coordinatesRef: coords.ref
            }, { dependsOn: [model.ref, coords.ref] })
            .commit();

        const preset = await plugin.builders.structure.hierarchy.applyPreset(trajectory, params.preset ?? 'default');

        return { model, coords, preset };
    }

    handleResize() {
        this.plugin.layout.events.updated.next(void 0);
    }
}

export interface LoadStructureOptions {
    representationParams?: StructureRepresentationPresetProvider.CommonParams
}

export interface VolumeIsovalueInfo {
    type: 'absolute' | 'relative',
    value: number,
    color: Color,
    alpha?: number,
    volumeIndex?: number
}

export interface LoadTrajectoryParams {
    model: { kind: 'model-url', url: string, format?: BuiltInTrajectoryFormat /* mmcif */, isBinary?: boolean }
    | { kind: 'model-data', data: string | number[] | ArrayBuffer | Uint8Array, format?: BuiltInTrajectoryFormat /* mmcif */ }
    | { kind: 'topology-url', url: string, format: BuildInStructureFormat, isBinary?: boolean }
    | { kind: 'topology-data', data: string | number[] | ArrayBuffer | Uint8Array, format: BuildInStructureFormat },
    modelLabel?: string,
    coordinates: { kind: 'coordinates-url', url: string, format: BuildInStructureFormat, isBinary?: boolean }
    | { kind: 'coordinates-data', data: string | number[] | ArrayBuffer | Uint8Array, format: BuildInStructureFormat },
    coordinatesLabel?: string,
    preset?: keyof PresetTrajectoryHierarchy
}

export const ViewerAutoPreset = StructureRepresentationPresetProvider({
    id: 'preset-structure-representation-viewer-auto',
    display: {
        name: 'Automatic (w/ Annotation)', group: 'Annotation',
        description: 'Show standard automatic representation but colored by quality assessment (if available in the model).'
    },
    isApplicable(a) {
        return (
            !!a.data.models.some(m => QualityAssessment.isApplicable(m, 'pLDDT')) ||
            !!a.data.models.some(m => QualityAssessment.isApplicable(m, 'qmean'))
        );
    },
    params: () => StructureRepresentationPresetProvider.CommonParams,
    async apply(ref, params, plugin) {
        const structureCell = StateObjectRef.resolveAndCheck(plugin.state.data, ref);
        const structure = structureCell?.obj?.data;
        if (!structureCell || !structure) return {};

        if (!!structure.models.some(m => QualityAssessment.isApplicable(m, 'pLDDT'))) {
            return await QualityAssessmentPLDDTPreset.apply(ref, params, plugin);
        } else if (!!structure.models.some(m => QualityAssessment.isApplicable(m, 'qmean'))) {
            return await QualityAssessmentQmeanPreset.apply(ref, params, plugin);
        } else {
            return await PresetStructureRepresentations.auto.apply(ref, params, plugin);
        }
    }
});
=======
export * from './app';
>>>>>>> 9815318d
<|MERGE_RESOLUTION|>--- conflicted
+++ resolved
@@ -5,488 +5,8 @@
  * @author Alexander Rose <alexander.rose@weirdbyte.de>
  */
 
-<<<<<<< HEAD
-import { ANVILMembraneOrientation } from '../../extensions/anvil/behavior';
-import { CellPack } from '../../extensions/cellpack';
-import { DnatcoConfalPyramids } from '../../extensions/dnatco';
-import { G3DFormat, G3dProvider } from '../../extensions/g3d/format';
-import { GeometryExport } from '../../extensions/geo-export';
-import { MAQualityAssessment } from '../../extensions/model-archive/quality-assessment/behavior';
-import { QualityAssessmentPLDDTPreset, QualityAssessmentQmeanPreset } from '../../extensions/model-archive/quality-assessment/behavior';
-import { QualityAssessment } from '../../extensions/model-archive/quality-assessment/prop';
-import { Mp4Export } from '../../extensions/mp4-export';
-import { ModelExport } from '../../extensions/model-export';
-import { PDBeStructureQualityReport } from '../../extensions/pdbe';
-import { RCSBAssemblySymmetry, RCSBValidationReport } from '../../extensions/rcsb';
-import { DownloadStructure, PdbDownloadProvider } from '../../mol-plugin-state/actions/structure';
-import { DownloadDensity } from '../../mol-plugin-state/actions/volume';
-import { PresetTrajectoryHierarchy } from '../../mol-plugin-state/builder/structure/hierarchy-preset';
-import { PresetStructureRepresentations, StructureRepresentationPresetProvider } from '../../mol-plugin-state/builder/structure/representation-preset';
-import { DataFormatProvider } from '../../mol-plugin-state/formats/provider';
-import { BuildInStructureFormat } from '../../mol-plugin-state/formats/structure';
-import { BuiltInTrajectoryFormat } from '../../mol-plugin-state/formats/trajectory';
-import { BuildInVolumeFormat } from '../../mol-plugin-state/formats/volume';
-import { createVolumeRepresentationParams } from '../../mol-plugin-state/helpers/volume-representation-params';
-import { PluginStateObject } from '../../mol-plugin-state/objects';
-import { StateTransforms } from '../../mol-plugin-state/transforms';
-import { TrajectoryFromModelAndCoordinates } from '../../mol-plugin-state/transforms/model';
-import { createPluginUI } from '../../mol-plugin-ui';
-import { PluginUIContext } from '../../mol-plugin-ui/context';
-import { DefaultPluginUISpec, PluginUISpec } from '../../mol-plugin-ui/spec';
-import { PluginCommands } from '../../mol-plugin/commands';
-import { PluginConfig } from '../../mol-plugin/config';
-import { PluginLayoutControlsDisplay } from '../../mol-plugin/layout';
-import { PluginSpec } from '../../mol-plugin/spec';
-import { PluginState } from '../../mol-plugin/state';
-import { StateObjectRef, StateObjectSelector } from '../../mol-state';
-import { Asset } from '../../mol-util/assets';
-import { Color } from '../../mol-util/color';
-import '../../mol-util/polyfill';
-import { ObjectKeys } from '../../mol-util/type-helpers';
-=======
->>>>>>> 9815318d
 import './embedded.html';
 import './favicon.ico';
 import './index.html';
 require('mol-plugin-ui/skin/light.scss');
-<<<<<<< HEAD
-
-export { PLUGIN_VERSION as version } from '../../mol-plugin/version';
-export { setDebugMode, setProductionMode } from '../../mol-util/debug';
-
-const CustomFormats = [
-    ['g3d', G3dProvider] as const
-];
-
-const Extensions = {
-    'cellpack': PluginSpec.Behavior(CellPack),
-    'dnatco-confal-pyramids': PluginSpec.Behavior(DnatcoConfalPyramids),
-    'pdbe-structure-quality-report': PluginSpec.Behavior(PDBeStructureQualityReport),
-    'rcsb-assembly-symmetry': PluginSpec.Behavior(RCSBAssemblySymmetry),
-    'rcsb-validation-report': PluginSpec.Behavior(RCSBValidationReport),
-    'anvil-membrane-orientation': PluginSpec.Behavior(ANVILMembraneOrientation),
-    'g3d': PluginSpec.Behavior(G3DFormat),
-    'model-export': PluginSpec.Behavior(ModelExport),
-    'mp4-export': PluginSpec.Behavior(Mp4Export),
-    'geo-export': PluginSpec.Behavior(GeometryExport),
-    'ma-quality-assessment': PluginSpec.Behavior(MAQualityAssessment),
-};
-
-const DefaultViewerOptions = {
-    customFormats: CustomFormats as [string, DataFormatProvider][],
-    extensions: ObjectKeys(Extensions),
-    layoutIsExpanded: true,
-    layoutShowControls: true,
-    layoutShowRemoteState: true,
-    layoutControlsDisplay: 'reactive' as PluginLayoutControlsDisplay,
-    layoutShowSequence: true,
-    layoutShowLog: true,
-    layoutShowLeftPanel: true,
-    collapseLeftPanel: false,
-    collapseRightPanel: false,
-    disableAntialiasing: PluginConfig.General.DisableAntialiasing.defaultValue,
-    pixelScale: PluginConfig.General.PixelScale.defaultValue,
-    pickScale: PluginConfig.General.PickScale.defaultValue,
-    pickPadding: PluginConfig.General.PickPadding.defaultValue,
-    enableWboit: PluginConfig.General.EnableWboit.defaultValue,
-    preferWebgl1: PluginConfig.General.PreferWebGl1.defaultValue,
-
-    viewportShowExpand: PluginConfig.Viewport.ShowExpand.defaultValue,
-    viewportShowControls: PluginConfig.Viewport.ShowControls.defaultValue,
-    viewportShowSettings: PluginConfig.Viewport.ShowSettings.defaultValue,
-    viewportShowSelectionMode: PluginConfig.Viewport.ShowSelectionMode.defaultValue,
-    viewportShowAnimation: PluginConfig.Viewport.ShowAnimation.defaultValue,
-    pluginStateServer: PluginConfig.State.DefaultServer.defaultValue,
-    volumeStreamingServer: PluginConfig.VolumeStreaming.DefaultServer.defaultValue,
-    volumeStreamingDisabled: !PluginConfig.VolumeStreaming.Enabled.defaultValue,
-    pdbProvider: PluginConfig.Download.DefaultPdbProvider.defaultValue,
-    emdbProvider: PluginConfig.Download.DefaultEmdbProvider.defaultValue,
-};
-type ViewerOptions = typeof DefaultViewerOptions;
-
-export class Viewer {
-    constructor(public plugin: PluginUIContext) {
-    }
-
-    static async create(elementOrId: string | HTMLElement, options: Partial<ViewerOptions> = {}) {
-        const o = { ...DefaultViewerOptions, ...options };
-        const defaultSpec = DefaultPluginUISpec();
-
-        const spec: PluginUISpec = {
-            actions: defaultSpec.actions,
-            behaviors: [
-                ...defaultSpec.behaviors,
-                ...o.extensions.map(e => Extensions[e]),
-            ],
-            animations: [...defaultSpec.animations || []],
-            customParamEditors: defaultSpec.customParamEditors,
-            customFormats: o?.customFormats,
-            layout: {
-                initial: {
-                    isExpanded: o.layoutIsExpanded,
-                    showControls: o.layoutShowControls,
-                    controlsDisplay: o.layoutControlsDisplay,
-                    regionState: {
-                        bottom: 'full',
-                        left: o.collapseLeftPanel ? 'collapsed' : 'full',
-                        right: o.collapseRightPanel ? 'hidden' : 'full',
-                        top: 'full',
-                    }
-                },
-            },
-            components: {
-                ...defaultSpec.components,
-                controls: {
-                    ...defaultSpec.components?.controls,
-                    top: o.layoutShowSequence ? undefined : 'none',
-                    bottom: o.layoutShowLog ? undefined : 'none',
-                    left: o.layoutShowLeftPanel ? undefined : 'none',
-                },
-                remoteState: o.layoutShowRemoteState ? 'default' : 'none',
-            },
-            config: [
-                [PluginConfig.General.DisableAntialiasing, o.disableAntialiasing],
-                [PluginConfig.General.PixelScale, o.pixelScale],
-                [PluginConfig.General.PickScale, o.pickScale],
-                [PluginConfig.General.PickPadding, o.pickPadding],
-                [PluginConfig.General.EnableWboit, o.enableWboit],
-                [PluginConfig.General.PreferWebGl1, o.preferWebgl1],
-                [PluginConfig.Viewport.ShowExpand, o.viewportShowExpand],
-                [PluginConfig.Viewport.ShowControls, o.viewportShowControls],
-                [PluginConfig.Viewport.ShowSettings, o.viewportShowSettings],
-                [PluginConfig.Viewport.ShowSelectionMode, o.viewportShowSelectionMode],
-                [PluginConfig.Viewport.ShowAnimation, o.viewportShowAnimation],
-                [PluginConfig.State.DefaultServer, o.pluginStateServer],
-                [PluginConfig.State.CurrentServer, o.pluginStateServer],
-                [PluginConfig.VolumeStreaming.DefaultServer, o.volumeStreamingServer],
-                [PluginConfig.VolumeStreaming.Enabled, !o.volumeStreamingDisabled],
-                [PluginConfig.Download.DefaultPdbProvider, o.pdbProvider],
-                [PluginConfig.Download.DefaultEmdbProvider, o.emdbProvider],
-                [PluginConfig.Structure.DefaultRepresentationPreset, ViewerAutoPreset.id],
-            ]
-        };
-
-        const element = typeof elementOrId === 'string'
-            ? document.getElementById(elementOrId)
-            : elementOrId;
-        if (!element) throw new Error(`Could not get element with id '${elementOrId}'`);
-        const plugin = await createPluginUI(element, spec, {
-            onBeforeUIRender: plugin => {
-                // the preset needs to be added before the UI renders otherwise
-                // "Download Structure" wont be able to pick it up
-                plugin.builders.structure.representation.registerPreset(ViewerAutoPreset);
-            }
-        });
-        return new Viewer(plugin);
-    }
-
-    setRemoteSnapshot(id: string) {
-        const url = `${this.plugin.config.get(PluginConfig.State.CurrentServer)}/get/${id}`;
-        return PluginCommands.State.Snapshots.Fetch(this.plugin, { url });
-    }
-
-    loadSnapshotFromUrl(url: string, type: PluginState.SnapshotType) {
-        return PluginCommands.State.Snapshots.OpenUrl(this.plugin, { url, type });
-    }
-
-    loadStructureFromUrl(url: string, format: BuiltInTrajectoryFormat = 'mmcif', isBinary = false, options?: LoadStructureOptions) {
-        const params = DownloadStructure.createDefaultParams(this.plugin.state.data.root.obj!, this.plugin);
-        return this.plugin.runTask(this.plugin.state.data.applyAction(DownloadStructure, {
-            source: {
-                name: 'url',
-                params: {
-                    url: Asset.Url(url),
-                    format: format as any,
-                    isBinary,
-                    options: { ...params.source.params.options, representationParams: options?.representationParams as any },
-                }
-            }
-        }));
-    }
-
-    async loadAllModelsOrAssemblyFromUrl(url: string, format: BuiltInTrajectoryFormat = 'mmcif', isBinary = false, options?: LoadStructureOptions) {
-        const plugin = this.plugin;
-
-        const data = await plugin.builders.data.download({ url, isBinary }, { state: { isGhost: true } });
-        const trajectory = await plugin.builders.structure.parseTrajectory(data, format);
-
-        await this.plugin.builders.structure.hierarchy.applyPreset(trajectory, 'all-models', { useDefaultIfSingleModel: true, representationPresetParams: options?.representationParams });
-    }
-
-    async loadStructureFromData(data: string | number[], format: BuiltInTrajectoryFormat, options?: { dataLabel?: string }) {
-        const _data = await this.plugin.builders.data.rawData({ data, label: options?.dataLabel });
-        const trajectory = await this.plugin.builders.structure.parseTrajectory(_data, format);
-        await this.plugin.builders.structure.hierarchy.applyPreset(trajectory, 'default');
-    }
-
-    loadPdb(pdb: string, options?: LoadStructureOptions) {
-        const params = DownloadStructure.createDefaultParams(this.plugin.state.data.root.obj!, this.plugin);
-        const provider = this.plugin.config.get(PluginConfig.Download.DefaultPdbProvider)!;
-        return this.plugin.runTask(this.plugin.state.data.applyAction(DownloadStructure, {
-            source: {
-                name: 'pdb' as const,
-                params: {
-                    provider: {
-                        id: pdb,
-                        server: {
-                            name: provider,
-                            params: PdbDownloadProvider[provider].defaultValue as any
-                        }
-                    },
-                    options: { ...params.source.params.options, representationParams: options?.representationParams as any },
-                }
-            }
-        }));
-    }
-
-    loadPdbDev(pdbDev: string) {
-        const params = DownloadStructure.createDefaultParams(this.plugin.state.data.root.obj!, this.plugin);
-        return this.plugin.runTask(this.plugin.state.data.applyAction(DownloadStructure, {
-            source: {
-                name: 'pdb-dev' as const,
-                params: {
-                    provider: {
-                        id: pdbDev,
-                        encoding: 'bcif',
-                    },
-                    options: params.source.params.options,
-                }
-            }
-        }));
-    }
-
-    loadEmdb(emdb: string, options?: { detail?: number }) {
-        const provider = this.plugin.config.get(PluginConfig.Download.DefaultEmdbProvider)!;
-        return this.plugin.runTask(this.plugin.state.data.applyAction(DownloadDensity, {
-            source: {
-                name: 'pdb-emd-ds' as const,
-                params: {
-                    provider: {
-                        id: emdb,
-                        server: provider,
-                    },
-                    detail: options?.detail ?? 3,
-                }
-            }
-        }));
-    }
-
-    loadAlphaFoldDb(afdb: string) {
-        const params = DownloadStructure.createDefaultParams(this.plugin.state.data.root.obj!, this.plugin);
-        return this.plugin.runTask(this.plugin.state.data.applyAction(DownloadStructure, {
-            source: {
-                name: 'alphafolddb' as const,
-                params: {
-                    id: afdb,
-                    options: {
-                        ...params.source.params.options,
-                        representation: 'preset-structure-representation-ma-quality-assessment-plddt'
-                    },
-                }
-            }
-        }));
-    }
-
-    loadModelArchive(id: string) {
-        const params = DownloadStructure.createDefaultParams(this.plugin.state.data.root.obj!, this.plugin);
-        return this.plugin.runTask(this.plugin.state.data.applyAction(DownloadStructure, {
-            source: {
-                name: 'modelarchive' as const,
-                params: {
-                    id,
-                    options: params.source.params.options,
-                }
-            }
-        }));
-    }
-
-    /**
-     * @example Load X-ray density from volume server
-        viewer.loadVolumeFromUrl({
-            url: 'https://www.ebi.ac.uk/pdbe/densities/x-ray/1tqn/cell?detail=3',
-            format: 'dscif',
-            isBinary: true
-        }, [{
-            type: 'relative',
-            value: 1.5,
-            color: 0x3362B2
-        }, {
-            type: 'relative',
-            value: 3,
-            color: 0x33BB33,
-            volumeIndex: 1
-        }, {
-            type: 'relative',
-            value: -3,
-            color: 0xBB3333,
-            volumeIndex: 1
-        }], {
-            entryId: ['2FO-FC', 'FO-FC'],
-            isLazy: true
-        });
-     * *********************
-     * @example Load EM density from volume server
-        viewer.loadVolumeFromUrl({
-            url: 'https://maps.rcsb.org/em/emd-30210/cell?detail=6',
-            format: 'dscif',
-            isBinary: true
-        }, [{
-            type: 'relative',
-            value: 1,
-            color: 0x3377aa
-        }], {
-            entryId: 'EMD-30210',
-            isLazy: true
-        });
-     */
-    async loadVolumeFromUrl({ url, format, isBinary }: { url: string, format: BuildInVolumeFormat, isBinary: boolean }, isovalues: VolumeIsovalueInfo[], options?: { entryId?: string | string[], isLazy?: boolean }) {
-        const plugin = this.plugin;
-
-        if (!plugin.dataFormats.get(format)) {
-            throw new Error(`Unknown density format: ${format}`);
-        }
-
-        if (options?.isLazy) {
-            const update = this.plugin.build();
-            update.toRoot().apply(StateTransforms.Data.LazyVolume, {
-                url,
-                format,
-                entryId: options?.entryId,
-                isBinary,
-                isovalues: isovalues.map(v => ({ alpha: 1, volumeIndex: 0, ...v }))
-            });
-            return update.commit();
-        }
-
-        return plugin.dataTransaction(async () => {
-            const data = await plugin.builders.data.download({ url, isBinary }, { state: { isGhost: true } });
-
-            const parsed = await plugin.dataFormats.get(format)!.parse(plugin, data, { entryId: options?.entryId });
-            const firstVolume = (parsed.volume || parsed.volumes[0]) as StateObjectSelector<PluginStateObject.Volume.Data>;
-            if (!firstVolume?.isOk) throw new Error('Failed to parse any volume.');
-
-            const repr = plugin.build();
-            for (const iso of isovalues) {
-                repr
-                    .to(parsed.volumes?.[iso.volumeIndex ?? 0] ?? parsed.volume)
-                    .apply(StateTransforms.Representation.VolumeRepresentation3D, createVolumeRepresentationParams(this.plugin, firstVolume.data!, {
-                        type: 'isosurface',
-                        typeParams: { alpha: iso.alpha ?? 1, isoValue: iso.type === 'absolute' ? { kind: 'absolute', absoluteValue: iso.value } : { kind: 'relative', relativeValue: iso.value } },
-                        color: 'uniform',
-                        colorParams: { value: iso.color }
-                    }));
-            }
-
-            await repr.commit();
-        });
-    }
-
-    /**
-     * @example
-     *  viewer.loadTrajectory({
-     *      model: { kind: 'model-url', url: 'villin.gro', format: 'gro' },
-     *      coordinates: { kind: 'coordinates-url', url: 'villin.xtc', format: 'xtc', isBinary: true },
-     *      preset: 'all-models' // or 'default'
-     *  });
-     */
-    async loadTrajectory(params: LoadTrajectoryParams) {
-        const plugin = this.plugin;
-
-        let model: StateObjectSelector, coords: StateObjectSelector;
-
-        if (params.model.kind === 'model-data' || params.model.kind === 'model-url') {
-            const data = params.model.kind === 'model-data'
-                ? await plugin.builders.data.rawData({ data: params.model.data, label: params.modelLabel })
-                : await plugin.builders.data.download({ url: params.model.url, isBinary: params.model.isBinary, label: params.modelLabel });
-
-            const trajectory = await plugin.builders.structure.parseTrajectory(data, params.model.format ?? 'mmcif');
-            model = await plugin.builders.structure.createModel(trajectory);
-        } else {
-            const data = params.model.kind === 'topology-data'
-                ? await plugin.builders.data.rawData({ data: params.model.data, label: params.modelLabel })
-                : await plugin.builders.data.download({ url: params.model.url, isBinary: params.model.isBinary, label: params.modelLabel });
-
-            const provider = plugin.dataFormats.get(params.model.format);
-            model = await provider!.parse(plugin, data);
-        }
-
-        {
-            const data = params.coordinates.kind === 'coordinates-data'
-                ? await plugin.builders.data.rawData({ data: params.coordinates.data, label: params.coordinatesLabel })
-                : await plugin.builders.data.download({ url: params.coordinates.url, isBinary: params.coordinates.isBinary, label: params.coordinatesLabel });
-
-            const provider = plugin.dataFormats.get(params.coordinates.format);
-            coords = await provider!.parse(plugin, data);
-        }
-
-        const trajectory = await plugin.build().toRoot()
-            .apply(TrajectoryFromModelAndCoordinates, {
-                modelRef: model.ref,
-                coordinatesRef: coords.ref
-            }, { dependsOn: [model.ref, coords.ref] })
-            .commit();
-
-        const preset = await plugin.builders.structure.hierarchy.applyPreset(trajectory, params.preset ?? 'default');
-
-        return { model, coords, preset };
-    }
-
-    handleResize() {
-        this.plugin.layout.events.updated.next(void 0);
-    }
-}
-
-export interface LoadStructureOptions {
-    representationParams?: StructureRepresentationPresetProvider.CommonParams
-}
-
-export interface VolumeIsovalueInfo {
-    type: 'absolute' | 'relative',
-    value: number,
-    color: Color,
-    alpha?: number,
-    volumeIndex?: number
-}
-
-export interface LoadTrajectoryParams {
-    model: { kind: 'model-url', url: string, format?: BuiltInTrajectoryFormat /* mmcif */, isBinary?: boolean }
-    | { kind: 'model-data', data: string | number[] | ArrayBuffer | Uint8Array, format?: BuiltInTrajectoryFormat /* mmcif */ }
-    | { kind: 'topology-url', url: string, format: BuildInStructureFormat, isBinary?: boolean }
-    | { kind: 'topology-data', data: string | number[] | ArrayBuffer | Uint8Array, format: BuildInStructureFormat },
-    modelLabel?: string,
-    coordinates: { kind: 'coordinates-url', url: string, format: BuildInStructureFormat, isBinary?: boolean }
-    | { kind: 'coordinates-data', data: string | number[] | ArrayBuffer | Uint8Array, format: BuildInStructureFormat },
-    coordinatesLabel?: string,
-    preset?: keyof PresetTrajectoryHierarchy
-}
-
-export const ViewerAutoPreset = StructureRepresentationPresetProvider({
-    id: 'preset-structure-representation-viewer-auto',
-    display: {
-        name: 'Automatic (w/ Annotation)', group: 'Annotation',
-        description: 'Show standard automatic representation but colored by quality assessment (if available in the model).'
-    },
-    isApplicable(a) {
-        return (
-            !!a.data.models.some(m => QualityAssessment.isApplicable(m, 'pLDDT')) ||
-            !!a.data.models.some(m => QualityAssessment.isApplicable(m, 'qmean'))
-        );
-    },
-    params: () => StructureRepresentationPresetProvider.CommonParams,
-    async apply(ref, params, plugin) {
-        const structureCell = StateObjectRef.resolveAndCheck(plugin.state.data, ref);
-        const structure = structureCell?.obj?.data;
-        if (!structureCell || !structure) return {};
-
-        if (!!structure.models.some(m => QualityAssessment.isApplicable(m, 'pLDDT'))) {
-            return await QualityAssessmentPLDDTPreset.apply(ref, params, plugin);
-        } else if (!!structure.models.some(m => QualityAssessment.isApplicable(m, 'qmean'))) {
-            return await QualityAssessmentQmeanPreset.apply(ref, params, plugin);
-        } else {
-            return await PresetStructureRepresentations.auto.apply(ref, params, plugin);
-        }
-    }
-});
-=======
-export * from './app';
->>>>>>> 9815318d
+export * from './app';