/**
 * Copyright (c) 2018-2023 mol* contributors, licensed under MIT, See LICENSE file for more info.
 *
 * @author Alexander Rose <alexander.rose@weirdbyte.de>
 */

import { NumberArray } from '../../mol-util/type-helpers';
import { Vec3 } from '../../mol-math/linear-algebra';
import { Hcl } from './spaces/hcl';
import { Lab } from './spaces/lab';

/** RGB color triplet expressed as a single number */
export type Color = { readonly '@type': 'color' } & number

export function Color(hex: number) { return hex as Color; }

export namespace Color {
    export function toStyle(hexColor: Color): string {
        return `rgb(${hexColor >> 16 & 255}, ${hexColor >> 8 & 255}, ${hexColor & 255})`;
    }

    export function toHexStyle(hexColor: Color): string {
        return '#' + ('000000' + hexColor.toString(16)).slice(-6);
    }

    export function toHexString(hexColor: Color): string {
        return '0x' + ('000000' + hexColor.toString(16)).slice(-6);
    }

    export function toRgbString(hexColor: Color): string {
        return `RGB: ${Color.toRgb(hexColor).join(', ')}`;
    }

    export function toRgb(hexColor: Color): [number, number, number] {
        return [hexColor >> 16 & 255, hexColor >> 8 & 255, hexColor & 255];
    }

    export function toRgbNormalized(hexColor: Color): [number, number, number] {
        return [(hexColor >> 16 & 255) / 255, (hexColor >> 8 & 255) / 255, (hexColor & 255) / 255];
    }

    export function fromHexStyle(s: string): Color {
        return parseInt(s.replace('#', '0x')) as Color;
    }

    export function fromHexString(s: string): Color {
        return parseInt(s) as Color;
    }

    export function fromRgb(r: number, g: number, b: number): Color {
        return ((r << 16) | (g << 8) | b) as Color;
    }

    export function fromNormalizedRgb(r: number, g: number, b: number): Color {
        return (((r * 255) << 16) | ((g * 255) << 8) | (b * 255)) as Color;
    }

    export function fromArray(array: NumberArray, offset: number): Color {
        return fromRgb(array[offset], array[offset + 1], array[offset + 2]);
    }

    export function fromNormalizedArray(array: NumberArray, offset: number): Color {
        return fromNormalizedRgb(array[offset], array[offset + 1], array[offset + 2]);
    }

    /** Copies hex color to rgb array */
<<<<<<< HEAD
    export function toArray<T extends NumberArray>(hexColor: Color, array: T, offset: number) {
=======
    export function toArray<T extends NumberArray>(hexColor: Color, array: T, offset: number): T {
>>>>>>> b84bbdac
        array[offset] = (hexColor >> 16 & 255);
        array[offset + 1] = (hexColor >> 8 & 255);
        array[offset + 2] = (hexColor & 255);
        return array;
    }

    /** Copies normalized (0 to 1) hex color to rgb array */
    export function toArrayNormalized<T extends NumberArray>(hexColor: Color, array: T, offset: number): T {
        array[offset] = (hexColor >> 16 & 255) / 255;
        array[offset + 1] = (hexColor >> 8 & 255) / 255;
        array[offset + 2] = (hexColor & 255) / 255;
        return array;
    }

    /** Copies hex color to rgb vec3 */
    export function toVec3(out: Vec3, hexColor: Color): Vec3 {
        out[0] = (hexColor >> 16 & 255);
        out[1] = (hexColor >> 8 & 255);
        out[2] = (hexColor & 255);
        return out;
    }

    /** Copies normalized (0 to 1) hex color to rgb vec3 */
    export function toVec3Normalized(out: Vec3, hexColor: Color): Vec3 {
        out[0] = (hexColor >> 16 & 255) / 255;
        out[1] = (hexColor >> 8 & 255) / 255;
        out[2] = (hexColor & 255) / 255;
        return out;
    }

    /** Linear interpolation between two colors in rgb space */
    export function interpolate(c1: Color, c2: Color, t: number): Color {
        const r1 = c1 >> 16 & 255;
        const g1 = c1 >> 8 & 255;
        const b1 = c1 & 255;
        const r2 = c2 >> 16 & 255;
        const g2 = c2 >> 8 & 255;
        const b2 = c2 & 255;

        const r = r1 + (r2 - r1) * t;
        const g = g1 + (g2 - g1) * t;
        const b = b1 + (b2 - b1) * t;

        return ((r << 16) | (g << 8) | b) as Color;
    }

    const tmpSaturateHcl = [0, 0, 0] as Hcl;
    export function saturate(c: Color, amount: number): Color {
        Hcl.fromColor(tmpSaturateHcl, c);
        return Hcl.toColor(Hcl.saturate(tmpSaturateHcl, tmpSaturateHcl, amount));
    }

    export function desaturate(c: Color, amount: number): Color {
        return saturate(c, -amount);
    }

    const tmpDarkenLab = [0, 0, 0] as Lab;
    export function darken(c: Color, amount: number): Color {
        Lab.fromColor(tmpDarkenLab, c);
        return Lab.toColor(Lab.darken(tmpDarkenLab, tmpDarkenLab, amount));
    }

    export function lighten(c: Color, amount: number): Color {
        return darken(c, -amount);
    }

    function _luminance(x: number): number {
        return x <= 0.03928 ? x / 12.92 : Math.pow((x + 0.055) / 1.055, 2.4);
    }

    /**
     * Relative luminance
     * http://www.w3.org/TR/2008/REC-WCAG20-20081211/#relativeluminancedef
     */
    export function luminance(c: Color): number {
        const r = _luminance((c >> 16 & 255) / 255);
        const g = _luminance((c >> 8 & 255) / 255);
        const b = _luminance((c & 255) / 255);
        return 0.2126 * r + 0.7152 * g + 0.0722 * b;
    }

    /**
     * WCAG contrast ratio
     * http://www.w3.org/TR/2008/REC-WCAG20-20081211/#contrast-ratiodef
     */
    export function contrast(a: Color, b: Color): number {
        const l1 = luminance(a);
        const l2 = luminance(b);
        return l1 > l2 ? (l1 + 0.05) / (l2 + 0.05) : (l2 + 0.05) / (l1 + 0.05);
    };

    //

    function _sRGBToLinear(c: number): number {
        return (c < 0.04045) ? c * 0.0773993808 : Math.pow(c * 0.9478672986 + 0.0521327014, 2.4);
    }

    export function sRGBToLinear(c: Color): Color {
        return fromNormalizedRgb(
            _sRGBToLinear((c >> 16 & 255) / 255),
            _sRGBToLinear((c >> 8 & 255) / 255),
            _sRGBToLinear((c & 255) / 255)
        );
    }

    function _linearToSRGB(c: number): number {
        return (c < 0.0031308) ? c * 12.92 : 1.055 * (Math.pow(c, 0.41666)) - 0.055;
    }

    export function linearToSRGB(c: Color): Color {
        return fromNormalizedRgb(
            _linearToSRGB((c >> 16 & 255) / 255),
            _linearToSRGB((c >> 8 & 255) / 255),
            _linearToSRGB((c & 255) / 255)
        );
    }
}

export type ColorListEntry = Color | [Color, number /** normalized value from 0 to 1 */]

export interface ColorList {
    label: string
    description: string
    list: ColorListEntry[]
    type: 'sequential' | 'diverging' | 'qualitative'
}
export function ColorList(label: string, type: 'sequential' | 'diverging' | 'qualitative', description: string, list: (number | [number, number])[]): ColorList {
    return { label, description, list: list as Color[], type };
}

export type ColorTable<T extends { [k: string]: number[] }> = { [k in keyof T]: Color[] }
export function ColorTable<T extends { [k: string]: number[] }>(o: T) { return o as unknown as ColorTable<T>; }

export type ColorMap<T extends { [k: string]: number }> = { [k in keyof T]: Color }
export function ColorMap<T extends { [k: string]: number }>(o: T) { return o as unknown as ColorMap<T>; }
export function getAdjustedColorMap<T extends { [k: string]: number }>(map: ColorMap<T>, saturation: number, lightness: number) {
    const adjustedMap: { [k: string]: Color } = {};
    for (const e in map) {
        let c = map[e];
        c = Color.saturate(c, saturation);
        c = Color.darken(c, -lightness);
        adjustedMap[e] = c;
    }
    return adjustedMap as ColorMap<T>;
}

export type ColorSwatch = [string, Color][]
export function ColorSwatch(l: [string, number][]) { return l as unknown as ColorSwatch; }<|MERGE_RESOLUTION|>--- conflicted
+++ resolved
@@ -64,11 +64,7 @@
     }
 
     /** Copies hex color to rgb array */
-<<<<<<< HEAD
-    export function toArray<T extends NumberArray>(hexColor: Color, array: T, offset: number) {
-=======
     export function toArray<T extends NumberArray>(hexColor: Color, array: T, offset: number): T {
->>>>>>> b84bbdac
         array[offset] = (hexColor >> 16 & 255);
         array[offset + 1] = (hexColor >> 8 & 255);
         array[offset + 2] = (hexColor & 255);
