--- conflicted
+++ resolved
@@ -58,8 +58,4 @@
     }
 }
 
-<<<<<<< HEAD
-export { ValueCell, ValueBox };
-=======
-export { ValueRef, ValueBox, ValueCell };
->>>>>>> 90bcc2c8
+export { ValueRef, ValueBox, ValueCell };