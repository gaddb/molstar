/**
 * Copyright (c) 2018-2021 mol* contributors, licensed under MIT, See LICENSE file for more info.
 *
 * @author David Sehnal <david.sehnal@gmail.com>
 * @author Alexander Rose <alexander.rose@weirdbyte.de>
 */

import { PartialCanvas3DProps } from '../mol-canvas3d/canvas3d';
import { AnimateAssemblyUnwind } from '../mol-plugin-state/animation/built-in/assembly-unwind';
import { AnimateCameraSpin } from '../mol-plugin-state/animation/built-in/camera-spin';
import { AnimateModelIndex } from '../mol-plugin-state/animation/built-in/model-index';
import { AnimateStateSnapshots } from '../mol-plugin-state/animation/built-in/state-snapshots';
import { PluginStateAnimation } from '../mol-plugin-state/animation/model';
import { DataFormatProvider } from '../mol-plugin-state/formats/provider';
import { StateAction, StateTransformer } from '../mol-state';
import { PluginBehaviors } from './behavior';
import { StructureFocusRepresentation } from './behavior/dynamic/selection/structure-focus-representation';
import { PluginConfigItem } from './config';
import { PluginLayoutStateProps } from './layout';
import { StateActions } from '../mol-plugin-state/actions';
import { AssignColorVolume } from '../mol-plugin-state/actions/volume';
import { StateTransforms } from '../mol-plugin-state/transforms';
import { BoxifyVolumeStreaming, CreateVolumeStreamingBehavior, InitVolumeStreaming } from '../mol-plugin/behavior/dynamic/volume-streaming/transformers';
import { AnimateStateInterpolation } from '../mol-plugin-state/animation/built-in/state-interpolation';
import { AnimateStructureSpin } from '../mol-plugin-state/animation/built-in/spin-structure';

export { PluginSpec };

interface PluginSpec {
    actions?: PluginSpec.Action[],
    behaviors: PluginSpec.Behavior[],
    animations?: PluginStateAnimation[],
    customFormats?: [string, DataFormatProvider][],
    canvas3d?: PartialCanvas3DProps,
    layout?: {
        initial?: Partial<PluginLayoutStateProps>,
    },
    config?: [PluginConfigItem, unknown][]
}

namespace PluginSpec {
    export interface Action {
        action: StateAction | StateTransformer,
        /* constructible react component with <action.customControl /> */
        customControl?: any,
        autoUpdate?: boolean
    }

    export function Action(action: StateAction | StateTransformer, params?: { customControl?: any /* constructible react component with <action.customControl /> */, autoUpdate?: boolean }): Action {
        return { action, customControl: params && params.customControl, autoUpdate: params && params.autoUpdate };
    }

    export interface Behavior {
        transformer: StateTransformer,
        defaultParams?: any
    }

    export function Behavior<T extends StateTransformer>(transformer: T, defaultParams: Partial<StateTransformer.Params<T>> = {}): Behavior {
        return { transformer, defaultParams };
    }
}

export const DefaultPluginSpec = (): PluginSpec => ({
    actions: [
        PluginSpec.Action(StateActions.Structure.DownloadStructure),
        PluginSpec.Action(StateActions.Structure.AddTrajectory),
        PluginSpec.Action(StateActions.Volume.DownloadDensity),
        PluginSpec.Action(StateActions.DataFormat.DownloadFile),
        PluginSpec.Action(StateActions.DataFormat.OpenFiles),
        PluginSpec.Action(StateActions.Structure.EnableModelCustomProps),
        PluginSpec.Action(StateActions.Structure.EnableStructureCustomProps),

        // Volume streaming
        PluginSpec.Action(InitVolumeStreaming),
        PluginSpec.Action(BoxifyVolumeStreaming),
        PluginSpec.Action(CreateVolumeStreamingBehavior),

        PluginSpec.Action(StateTransforms.Data.Download),
        PluginSpec.Action(StateTransforms.Data.ParseCif),
        PluginSpec.Action(StateTransforms.Data.ParseCcp4),
        PluginSpec.Action(StateTransforms.Data.ParseDsn6),

        PluginSpec.Action(StateTransforms.Model.TrajectoryFromMmCif),
        PluginSpec.Action(StateTransforms.Model.TrajectoryFromCifCore),
        PluginSpec.Action(StateTransforms.Model.TrajectoryFromPDB),
        PluginSpec.Action(StateTransforms.Model.TransformStructureConformation),
        PluginSpec.Action(StateTransforms.Model.StructureFromModel),
        PluginSpec.Action(StateTransforms.Model.StructureFromTrajectory),
        PluginSpec.Action(StateTransforms.Model.ModelFromTrajectory),
        PluginSpec.Action(StateTransforms.Model.StructureSelectionFromScript),
        PluginSpec.Action(StateTransforms.Representation.StructureRepresentation3D),
        PluginSpec.Action(StateTransforms.Representation.StructureSelectionsDistance3D),
        PluginSpec.Action(StateTransforms.Representation.StructureSelectionsAngle3D),
        PluginSpec.Action(StateTransforms.Representation.StructureSelectionsDihedral3D),
        PluginSpec.Action(StateTransforms.Representation.StructureSelectionsLabel3D),
        PluginSpec.Action(StateTransforms.Representation.StructureSelectionsOrientation3D),
        PluginSpec.Action(StateTransforms.Representation.ModelUnitcell3D),
        PluginSpec.Action(StateTransforms.Representation.StructureBoundingBox3D),
        PluginSpec.Action(StateTransforms.Representation.ExplodeStructureRepresentation3D),
        PluginSpec.Action(StateTransforms.Representation.SpinStructureRepresentation3D),
        PluginSpec.Action(StateTransforms.Representation.UnwindStructureAssemblyRepresentation3D),
        PluginSpec.Action(StateTransforms.Representation.OverpaintStructureRepresentation3DFromScript),
        PluginSpec.Action(StateTransforms.Representation.TransparencyStructureRepresentation3DFromScript),
<<<<<<< HEAD
        PluginSpec.Action(StateTransforms.Representation.ClippingStructureRepresentation3DFromScript),
=======
        PluginSpec.Action(StateTransforms.Representation.SubstanceStructureRepresentation3DFromScript),
>>>>>>> e4f630db

        PluginSpec.Action(AssignColorVolume),
        PluginSpec.Action(StateTransforms.Volume.VolumeFromCcp4),
        PluginSpec.Action(StateTransforms.Volume.VolumeFromDsn6),
        PluginSpec.Action(StateTransforms.Volume.VolumeFromCube),
        PluginSpec.Action(StateTransforms.Volume.VolumeFromDx),
        PluginSpec.Action(StateTransforms.Representation.VolumeRepresentation3D),
    ],
    behaviors: [
        PluginSpec.Behavior(PluginBehaviors.Representation.HighlightLoci),
        PluginSpec.Behavior(PluginBehaviors.Representation.SelectLoci),
        PluginSpec.Behavior(PluginBehaviors.Representation.DefaultLociLabelProvider),
        PluginSpec.Behavior(PluginBehaviors.Representation.FocusLoci),
        PluginSpec.Behavior(PluginBehaviors.Camera.FocusLoci),
        PluginSpec.Behavior(PluginBehaviors.Camera.CameraAxisHelper),
        PluginSpec.Behavior(StructureFocusRepresentation),

        PluginSpec.Behavior(PluginBehaviors.CustomProps.StructureInfo),
        PluginSpec.Behavior(PluginBehaviors.CustomProps.AccessibleSurfaceArea),
        PluginSpec.Behavior(PluginBehaviors.CustomProps.BestDatabaseSequenceMapping),
        PluginSpec.Behavior(PluginBehaviors.CustomProps.Interactions),
        PluginSpec.Behavior(PluginBehaviors.CustomProps.SecondaryStructure),
        PluginSpec.Behavior(PluginBehaviors.CustomProps.ValenceModel),
        PluginSpec.Behavior(PluginBehaviors.CustomProps.CrossLinkRestraint),
    ],
    animations: [
        AnimateModelIndex,
        AnimateCameraSpin,
        AnimateStateSnapshots,
        AnimateAssemblyUnwind,
        AnimateStructureSpin,
        AnimateStateInterpolation
    ]
});<|MERGE_RESOLUTION|>--- conflicted
+++ resolved
@@ -101,11 +101,8 @@
         PluginSpec.Action(StateTransforms.Representation.UnwindStructureAssemblyRepresentation3D),
         PluginSpec.Action(StateTransforms.Representation.OverpaintStructureRepresentation3DFromScript),
         PluginSpec.Action(StateTransforms.Representation.TransparencyStructureRepresentation3DFromScript),
-<<<<<<< HEAD
         PluginSpec.Action(StateTransforms.Representation.ClippingStructureRepresentation3DFromScript),
-=======
         PluginSpec.Action(StateTransforms.Representation.SubstanceStructureRepresentation3DFromScript),
->>>>>>> e4f630db
 
         PluginSpec.Action(AssignColorVolume),
         PluginSpec.Action(StateTransforms.Volume.VolumeFromCcp4),
