--- conflicted
+++ resolved
@@ -9,11 +9,8 @@
 - Fix return type of `State.tryGetCellData`
 - Don't change camera.target unless flyMode or pointerLock are enabled
 - Handle empty CIF files
-<<<<<<< HEAD
 - Add `structure-element-sphere` visual to `spacefill` representation
-=======
 - Fix missing `await` in `HeadlessPluginContext.saveStateSnapshot`
->>>>>>> 119e8f63
 
 ## [v3.42.0] - 2023-11-05
 
