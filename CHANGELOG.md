# Change Log
All notable changes to this project will be documented in this file, following the suggestions of [Keep a CHANGELOG](http://keepachangelog.com/). This project adheres to [Semantic Versioning](http://semver.org/) for its most widely used - and defacto - public interfaces.

Note that since we don't clearly distinguish between a public and private interfaces there will be changes in non-major versions that are potentially breaking. If we make breaking changes to less used interfaces we will highlight it in here.

## [Unreleased]

<<<<<<< HEAD
- VolumeTransform to translate/rotate a volume like in a structure superposition
=======
- Fix BinaryCIF encoder edge cases caused by re-encoding an existing BinaryCIF file
- Fix edge-case where width/height in InputObserver are not correct
- Fix text rendering in headless mode
>>>>>>> d056bf35

## [v4.0.1] - 2023-02-19

- Fix BinaryCIF decoder edge cases. Fixes mmCIF model export from data provided by ModelServer.
- MolViewSpec extension: support for MVSX file format
- Revert "require WEBGL_depth_texture extension" & "remove renderbuffer use"

## [v4.0.0] - 2023-02-04

- Add Mesoscale Explorer app for investigating large systems
- [Breaking] Remove `cellpack` extension (superseded by Mesoscale Explorer app)
- [Breaking] Set minimal node.js version to 18
- [Breaking] Generalize rcsb/assembly-symmetry/ extension
    - Move to assembly-symmetry/
    - Remove RCSB specific dependencies and prefixes
- [Breaking] Require `WEBGL_depth_texture` webgl extension
    - Remove `renderbuffer` use
- [Breaking] Change build target to ES2018
    - Custom builds only require ES6 for dependencies like immer.js
- [Breaking] Changed `createPluginUI`
    - The function now takes a single `options` argument
    - The caller must specify a `render` method that mounts the Mol* react component to DOM
        - A default `renderReact18` method is provided, but needs to be imported separately
        - To support React 16 and 17, `ReactDOM.render` can be passed
- Improve `SetUtils` performance using ES6 features
- [Breaking] Reduce memory usage of `SymmetryOperator.ArrayMapping`
    - Requires calling methods from instance
- [Breaking] Fix `mol-model/structure/model/properties/seconday-structure.ts` file name (#938)
- [Breaking] Add `Canvas3DContext` runtime props
    - Props: pixelScale, pickScale, transparency (blended, wboit, dpoit)
    - Replaces instantiation-time attribs
- [Breaking] Change default compile target to ES2018
- [Breaking] Add culling & LOD support
    - Cull per-object and per-instance
    - Cull based on frustum and camera distance
    - LOD visibility based on camera distance
    - Special LOD mode for spheres with automatic levels
    - Occlusion culling (only WebGL2)
        - Hi-Z pass
        - Cull based on previous frame's Hi-Z buffer
- Add stochastic/dithered transparency to fade overlapping LODs in and out
- Add "Automatic Detail" preset that shows surface/cartoon/ball & stick based on camera distance

## [v3.45.0] - 2023-02-03

- Add color interpolation to impostor cylinders
- MolViewSpec components are applicable only when the model has been loaded from MolViewSpec
- Add `snapshotKey` and `tooltip` params to loci `LabelRepresentation`
- Update `FocusLoci` behavior to support `snapshotKey` param
  - Clicking a visual with `snapshotKey` will trigger that snapshot
- Render multiline loci label tooltips as Markdown
- `ParamDefinition.Text` updates:
  - Support `multiline` inputs
  - Support `placeholder` parameter
  - Support `disableInteractiveUpdates` to only trigger updates once the control loses focus
- Move dependencies related to the headless context from optional deps to optional peer deps

## [v3.44.0] - 2023-01-06

- Add new `cartoon` visuals to support atomic nucleotide base with sugar
- Add `thicknessFactor` to `cartoon` representation for scaling nucleotide block/ring/atomic-fill visuals
- Use bonds from `_struct_conn` in mmCIF files that use `label_seq_id`
- Fix measurement label `offsetZ` default: not needed when `scaleByRadius` is enbaled
- Support for label rendering in HeadlessPluginContext
- MolViewSpec extension
  - Support all X11 colors
  - Support relative URIs
  - CLI tools: mvs-validate, mvs-render, mvs-print-schema
  - Labels applied in one node
- ModelServer SDF/MOL2 ligand export: fix atom indices when additional atoms are present
- Avoid showing (and calculating) inter-unit bonds for huge structures
- Fixed `DragOverlay` on WebKit/Safari browsers

## [v3.43.1] - 2023-12-04

- Fix `react-markdown` dependency

## [v3.43.0] - 2023-12-02

- Fix `State.tryGetCellData` (return type & data check)
- Don't change camera.target unless flyMode or pointerLock are enabled
- Handle empty CIF files
- Snapshot improvements:
    - Add `key` property
    - Ability to existing snapshot name, key, and description
    - Support markdown in descriptions (ignores all HTML tags)
    - Ability to link to snapshots by key from descriptions
    - Separate UI control showing description of the current snapshot
- Do not activate drag overlay for non-file content
- Add `structure-element-sphere` visual to `spacefill` representation
- Fix missing `await` in `HeadlessPluginContext.saveStateSnapshot`
- Added support for providing custom sequence viewers to the plugin spec
- MolViewSpec extension (MVS)
- Add URL parameters `mvs-url`, `mvs-data`, `mvs-format`
- Add drag&drop for `.mvsj` files
- Fix `bumpiness` scaling with `ignoreLight` enabled
- Add `transforms` & `label` params to `ShapeFromPly`
- Optimize `LociSelectManager.selectOnly` to avoid superfluous loci set operations
- Dispose of viewer on `unload` event to aid GC

## [v3.42.0] - 2023-11-05

- Fix handling of PDB files with insertion codes (#945)
- Fix de-/saturate of colors with no hue
- Improve `distinctColors` function
    - Add `sort` and `sampleCountFactor` parameters
    - Fix clustering issues
- Add `clipPrimitive` option to spheres geometry, clipping whole spheres instead of cutting them
- Add `DragAndDropManager`
- Add `options` support for default bond labels

## [v3.41.0] - 2023-10-15

- Add `PluginContext.initialized` promise & support for it in the `Plugin` UI component.
- Fix undesired interaction between settings panel and the panel on the right.
- Add ability to customize server parameters for `RCSBAssemblySymmetry`.

## [v3.40.1] - 2023-09-30

- Do not call `updateFocusRepr` if default `StructureFocusRepresentation` isn't present.
- Treat "tap" as a click in `InputObserver`
- ModelServer ligand queries: fix atom count reported by SDF/MOL/MOL2 export
- CCD extension: Make visuals for aromatic bonds configurable
- Add optional `file?: CifFile` to `MmcifFormat.data`
- Add support for webgl extensions
    - `WEBGL_clip_cull_distance`
    - `EXT_conservative_depth`
    - `WEBGL_stencil_texturing`
    - `EXT_clip_control`
- Add `MultiSampleParams.reduceFlicker` (to be able to switch it off)
- Add `alphaThickness` parameter to adjust alpha of spheres for radius
- Ability to hide "right" panel from simplified viewport controls
- Add `blockIndex` parameter to TrajectoryFromMmCif
- Fix bounding sphere calculation for "element-like" visuals
- Fix RCSB PDB validation report URL
- Add sharpening postprocessing option
- Take pixel-ratio into account for outline scale
- Gracefully handle missing HTMLImageElement
- Fix pixel-ratio changes not applied to all render passes

## [v3.39.0] - 2023-09-02

- Add some elements support for `guessElementSymbolString` function
- Faster bounding rectangle calculation for imposter spheres
- Allow toggling of hydrogens as part of `LabelTextVisual`

## [v3.38.3] - 2023-07-29

- Fix imposter spheres not updating, e.g. in trajectories (broke in v3.38.0)

## [v3.38.2] - 2023-07-24

- Don't rely solely on `chem_comp_atom` when detecting CCD files (#877)
- Actually support non-physical keys in `Bindings.Trigger.code`

## [v3.38.1] - 2023-07-22

- Fix pixel-scale not updated in SSAO pass

## [v3.38.0] - 2023-07-18

- Fix display issue with SIFTS mapping
- Support non-physical keys in `Bindings.Trigger.code`
- Update `getStateSnapshot` to only overwrite current snapshot if it was created automatically
- Fix distinct palette's `getSamples` infinite loop
- Add 'NH2', 'FOR', 'FMT' to `CommonProteinCaps`
- Add `opened` event to `PluginStateSnapshotManager`
- Properly switch-off fog
- Add `approximate` option for spheres rendering
- Reduce `Spheres` memory usage
    - Derive mapping from VertexID
    - Pull position and group from texture
- Add `Euler` math primitive
- Add stride option to element sphere & point visuals
- Add `disabledExtensions` field to default viewer's options
- Add `LRUCache.remove`
- Add 'Chain Instance' and 'Uniform' options for 'Carbon Color' param (in Color Theme: Element Symbol)

## [v3.37.1] - 2023-06-20

- Fix issues with wboit/dpoit in large scenes
- Fix lines, text, points rendering (broken in v3.37.0)

## [v3.37.0] - 2023-06-17

- Add `inverted` option to `xrayShaded` parameter
- Model-export extension: Add ability to set a file name for structures
- Add `contextHash` to `SizeTheme`
- Add mipmap-based blur for image backgrounds

## [v3.36.1] - 2023-06-11

- Allow parsing of CCD ligand files
- Add dedicated wwPDB CCD extension to align and visualize ideal & model CCD coordinates
- Make operators in `IndexPairBonds` a directed property
- Remove erroneous bounding-box overlap test in `Structure.eachUnitPair`
- Fix `EdgeBuilder.addNextEdge` for loop edges
- Optimize inter unit bond compute
- Ensure consistent state for volume representation (#210)
- Improve SSAO for thin geometry (e.g. lines)
- Add snapshot support for structure selections
- Add `nucleicProfile` parameter to cartoon representation
- Add `cartoon` theme with separate colorings for for mainchain and sidechain visuals

## [v3.35.0] - 2023-05-14

- Enable odd dash count (1,3,5)
- Add principal axes spec and fix edge cases
- Add a uniform color theme for NtC tube that still paints residue and segment dividers in a different color
- Mesh exporter improvements
    - Support points & lines in glTF export
    - Set alphaMode and doubleSided in glTF export
    - Fix flipped cylinder caps
- Fix bond assignments `struct_conn` records referencing waters
- Add StructConn extension providing functions for inspecting struct_conns
- Fix `PluginState.setSnapshot` triggering unnecessary state updates
- Fix an edge case in the `mol-state`'s `State` when trying to apply a transform to an existing Null object
- Add `SbNcbrPartialCharges` extension for coloring and labeling atoms and residues by partial atomic charges
  - uses custom mmcif categories `_sb_ncbr_partial_atomic_charges_meta` and `_sb_ncbr_partial_atomic_charges` (more info in [README.md](./src/extensions/sb-ncbr/README.md))
- Parse HEADER record when reading PDB file
- Support `ignoreHydrogens` in interactions representation
- Add hydroxyproline (HYP) commonly present in collagen molecules to the list of amino acids
- Fix assemblies for Archive PDB files (do not generate unique `label_asym_id` if `REMARK 350` is present)
- Add additional functions to `core.math` in `mol-script`
    - `cantorPairing`, `sortedCantorPairing`, `invertCantorPairing`,
    - `trunc`, `sign`

## [v3.34.0] - 2023-04-16

- Avoid `renderMarkingDepth` for fully transparent renderables
- Remove `camera.far` doubling workaround
- Add `ModifiersKeys.areNone` helper function
- Do not render NtC tube segments unless all required atoms are present in the structure
- Fix rendering issues caused by VAO reuse
- Add "Zoom All", "Orient Axes", "Reset Axes" buttons to the "Reset Camera" button
- Improve trackball move-state handling when key bindings use modifiers
- Fix rendering with very small viewport and SSAO enabled
- Fix `.getAllLoci` for structure representations with `structure.child`
- Fix `readAllLinesAsync` refering to dom length property
- Make mol-util/file-info node compatible
- Add `eachLocation` to representation/visual interface

## [v3.33.0] - 2023-04-02

- Handle resizes of viewer element even when window remains the same size
- Throttle canvas resize events
- Selection toggle buttons hidden if selection mode is off
- Camera focus loci bindings allow reset on click-away to be overridden
- Input/controls improvements
    - Move or fly around the scene using keys
    - Pointer lock to look around scene
    - Toggle spin/rock animation using keys
- Apply bumpiness as lightness variation with `ignoreLight`
- Remove `JSX` reference from `loci-labels.ts`
- Fix overpaint/transparency/substance smoothing not updated when geometry changes
- Fix camera project/unproject when using offset viewport
- Add support for loading all blocks from a mmcif file as a trajectory
- Add `Frustum3D` and `Plane3D` math primitives
- Include `occupancy` and `B_iso_or_equiv` when creating `Conformation` from `Model`
- Remove LazyImports (introduced in v3.31.1)

## [v3.32.0] - 2023-03-20

- Avoid rendering of fully transparent renderables
- Add occlusion color parameter
- Fix issue with outlines and orthographic camera
- Reduce over-blurring occlusion at larger view distances
- Fix occlusion artefact with non-canvas viewport and pixel-ratio > 1
- Update nodejs-shims conditionals to handle polyfilled document object in NodeJS environment.
- Ensure marking edges are at least one pixel wide
- Add exposure parameter to renderer
- Only trigger marking when mouse is directly over canvas
- Fix blurry occlusion in screenshots
- [Breaking] Add `setFSModule` to `mol-util/data-source` instead of trying to trick WebPack

## [v3.31.4] - 2023-02-24

- Allow link cylinder/line `dashCount` set to '0'
- Stop animation loop when disposing `PluginContext` (thanks @gfrn for identifying the issue)

## [v3.31.3] - 2023-02-22

- Fix impostor bond visuals not correctly updating on `sizeFactor` changes
- Fix degenerate case in PCA
- Fix near clipping avoidance in impostor shaders
- Update `fs` import in `data-source.ts`

## [v3.31.2] - 2023-02-12

- Fix exit code of volume pack executable (pack.ts). Now exits with non-0 status when an error happens
- Remove pca transform from components ui focus (too distracting)
- Fix artefacts with opaque outlines behind transparent objects
- Fix polymer trace visual not updating
- Fix use of `WEBGL_provoking_vertex`

## [v3.31.1] - 2023-02-05

- Improve Component camera focus based on the PCA of the structure and the following rules:
    - The first residue should be in first quadrant if there is only one chain
    - The average position of the residues of the first chain should be in the first quadrant if there is more than one chain
- Add `HeadlessPluginContext` and `HeadlessScreenshotHelper` to be used in Node.js
- Add example `image-renderer`
- Fix wrong offset when rendering text with orthographic projection
- Update camera/handle helper when `devicePixelRatio` changes
- Add various options to customize the axes camera-helper
- Fix issue with texture-mesh color smoothing when changing themes
- Add fast boundary helper and corresponding unit trait
- Add Observable for Canvas3D commits

## [v3.30.0] - 2023-01-29

- Improve `Dnatco` extension
    - Factor out common code in `Dnatco` extension
    - Add `NtC tube` visual. Applicable for structures with NtC annotation
    - [Breaking] Rename `DnatcoConfalPyramids` to `DnatcoNtCs`
- Improve boundary calculation performance
- Add option to create & include images in state snapshots
- Fix SSAO artefacts with high bias values
- Fix SSAO resolution scale parameter handling
- Improve outlines, visually more stable at different view distances

## [v3.29.0] - 2023-01-15

- `meshes` extension: Fixed a bug in mesh visualization (show backfaces when opacity < 1)
- Add color quick select control to Volume controls
- Fix `dropFiles` bug
- Fix some cyclic imports and reduce the use of const enums. This should make it easier to use the library with the `isolatedModules: true` TS config.
- Fix `dropFiles` bug (#679)
- Add `input type='color'` picker to `CombinedColorControl`
- Set `ParameterMappingControl` disabled when state is updating
- Performance tweaks
    - Update clip `defines` only when changed
    - Check for identity in structure/unit areEqual methods
    - Avoid cloning of structure representation parameters
    - Make SymmetryOperator.createMapping monomorphic
    - Improve bonding-sphere calculation
    - Defer Scene properties calculation (markerAverage, opacityAverage, hasOpaque)
    - Improve checks in in UnitsRepresentation setVisualState
- Add StructureElement.Loci.forEachLocation
- Add RepresentationRegistry.clear and ThemeRegistry.clear
- Add generic Loci support for overpaint, substance, clipping themes
- Add `.getCenter` and `.center` to `Camera`
- Add support to dim unmarked groups
- Add support for marker edge strength

## [v3.28.0] - 2022-12-20

- Show histogram in direct volume control point settings
- Add `solidInterior` parameter to sphere/cylinder impostors
- [Breaking] Tweak `ignoreHydrogens` non-polar handling (introduced in 3.27.0)
- Add `meshes` and `volumes-and-segmentations` extensions
    - See https://molstarvolseg.ncbr.muni.cz/ for more info
- Fix missing support for info in `ParamDefinition.Converted`
- Add support for multi-visual volume representations
- Improve volume isosurface bounding-sphere
- Add basic volume segmentation support to core
    - Add `Volume.Segment` model
    - Add `Segmentation` custom volume property
    - Add `SegmentRepresentation` representation
    - Add `volume-segment` color theme
- Fix GPU marching cubes failing for large meshes with webgl2 (due to use of float16)

## [v3.27.0] - 2022-12-15

- Add an `includeTransparent` parameter to hide/show outlines of components that are transparent
- Fix 'once' for animations of systems with many frames
- Better guard against issue (black fringes) with bumpiness in impostors
- Improve impostor shaders
    - Fix sphere near-clipping with orthographic projection
    - Fix cylinder near-clipping
    - Add interior cylinder caps
    - Add per-pixel object clipping
- Fix `QualityAssessment` assignment bug for structures with different auth vs label sequence numbering
- Refresh `ApplyActionControl`'s param definition when toggling expanded state
- Fix `struct_conn` bond assignment for ions
- Ability to show only polar hydrogens

## [v3.26.0] - 2022-12-04

- Support for ``powerPreference`` webgl attribute. Add ``PluginConfig.General.PowerPreference`` and ``power-preference`` Viewer GET param.
- Excluded common protein caps `NME` and `ACE` from the ligand selection query
- Add screen-space shadow post-processing effect
- Add "Structure Molecular Surface" visual
- Add `external-volume` theme (coloring of arbitrary geometries by user-selected volume)

## [v3.25.1] - 2022-11-20

- Fix edge-case in `Structure.eachUnitPair` with single-element units
- Fix 'auto' structure-quality for coarse models

## [v3.25.0] - 2022-11-16

- Fix handling of gzipped assets (reverts #615)

## [v3.24.0] - 2022-11-13

- Make `PluginContext.initContainer` checkered canvas background optional
- Store URL of downloaded assets to detect zip/gzip based on extension (#615)
- Add optional `operator.key`; can be referenced in `IndexPairBonds`
- Add overpaint/transparency/substance theme strength to representations
- Fix viewport color for transparent background

## [v3.23.0] - 2022-10-19

- Add `PluginContext.initContainer/mount/unmount` methods; these should make it easier to reuse a plugin context with both custom and built-in UI
- Add `PluginContext.canvas3dInitialized`
- `createPluginUI` now resolves after the 3d canvas has been initialized
- Change EM Volume Streaming default from `Whole Structure` to `Auto`

## [v3.22.0] - 2022-10-17

- Replace `VolumeIsosurfaceParams.pickingGranularity` param with `Volume.PickingGranuality`

## [v3.21.0] - 2022-10-17

- Add `VolumeIsosurfaceParams.pickingGranularity` param
- Prevent component controls collapsing when option is selected

## [v3.20.0] - 2022-10-16

- [Breaking] Rename the ``model-index`` color theme to ``trajectory-index``
- Add a new ``model-index`` color theme that uniquely colors each loaded model
- Add the new ``model-index`` and ``structure-index`` color themes as an option for the carbon color in the ``element-symbol`` and ``ilustrative`` color themes
- Add ``structure-index`` color theme that uniquely colors each root structure
- Add ``nearest`` method to ``Lookup3D``
- Add mipmap-based blur for skybox backgrounds

## [v3.19.0] - 2022-10-01

- Fix "empty textures" error on empty canvas
- Optimize BinaryCIF integer packing encoder
- Fix dual depth peeling when post-processing is off or when rendering direct-volumes
- Add ``cameraClipping.minNear`` parameter
- Fix black artifacts on specular highlights with transparent background

## [v3.18.0] - 2022-09-17

- Integration of Dual depth peeling - OIT method
- Stereo camera improvements
    - Fix param updates not applied
    - Better param ranges and description
    - Add timer.mark for left/right camera

## [v3.17.0] - 2022-09-11

- [Fix] Clone ``Canvas3DParams`` when creating a ``Canvas3D`` instance to prevent shared state between multiple instances
- Add ``includeResidueTest`` option to ``alignAndSuperposeWithSIFTSMapping``
- Add ``parentDisplay`` param for interactions representation.
- [Experimental] Add support for PyMOL, VMD, and Jmol atom expressions in selection scripts
- Support for ``failIfMajorPerformanceCaveat`` webgl attribute. Add ``PluginConfig.General.AllowMajorPerformanceCaveat`` and ``allow-major-performance-caveat`` Viewer GET param.
- Fix handling of PDB TER records (#549)
- Add support for getting multiple loci from a representation (``.getAllLoci()``)
- Add ``key`` property to intra- and inter-bonds for referencing source data
- Fix click event triggered after move

## [v3.16.0] - 2022-08-25

- Support ``globalColorParams`` and ``globalSymmetryParams`` in common representation params
- Support ``label`` parameter in ``Viewer.loadStructureFromUrl``
- Fix ``ViewportHelpContent`` Mouse Controls section

## [v3.15.0] - 2022-08-23

- Fix wboit in Safari >=15 (add missing depth renderbuffer to wboit pass)
- Add 'Around Camera' option to Volume streaming
- Avoid queuing more than one update in Volume streaming

## [v3.14.0] - 2022-08-20

- Expose inter-bonds compute params in structure
- Improve performance of inter/intra-bonds compute
- Fix defaultAttribs handling in Canvas3DContext.fromCanvas
- Confal pyramids extension improvements
    - Add custom labels to Confal pyramids
    - Improve naming of some internal types in Confal pyramids extension coordinate
    - Add example mmCIF file with categories necessary to display Confal pyramids
    - Change the lookup logic of NtC steps from residues
- Add support for download of gzipped files
- Don't filter IndexPairBonds by element-based rules in MOL/SDF and MOL2 (without symmetry) models
- Fix Glycam Saccharide Names used by default
- Fix GPU surfaces rendering in Safari with WebGL2
- Add ``fov`` (Field of View) Canvas3D parameter
- Add ``sceneRadiusFactor`` Canvas3D parameter
- Add background pass (skybox, image, horizontal/radial gradient)
    - Set simple-settings presets via ``PluginConfig.Background.Styles``
    - Example presets in new backgrounds extension
    - Load skybox/image from URL or File (saved in session)
    - Opacity, saturation, lightness controls for skybox/image
    - Coverage (viewport or canvas) controls for image/gradient
- [Breaking] ``AssetManager`` needs to be passed to various graphics related classes
- Fix SSAO renderable initialization
- Reduce number of webgl state changes
    - Add ``viewport`` and ``scissor`` to state object
    - Add ``hasOpaque`` to scene object
- Handle edge cases where some renderables would not get (correctly) rendered
    - Fix text background rendering for opaque text
    - Fix helper scenes not shown when rendering directly to draw target
- Fix ``CustomElementProperty`` coloring not working

## [v3.13.0] - 2022-07-24

- Fix: only update camera state if manualReset is off (#494)
- Improve handling principal axes of points in a plane
- Add 'material' annotation support for textures
- More effort to avoid using ``flat`` qualifier in shaders: add ``dVaryingGroup``
- Enable ``immediateUpdate`` for iso level in isosurface and volume streaming controls
- Add support to download CCD from configurable URL

## [v3.12.1] - 2022-07-20

- Fix plugin behavior dispose logic to correctly unsubscribe observables.

## [v3.12.0] - 2022-07-17

- Add ``colorMarker`` option to Renderer. This disables the highlight and select marker at a shader level for faster rendering of large scenes in some cases.
- Bind shared textures only once per pass, not for each render item
- Fix missing 'material' annotation for some uniforms, causing unnecessary uniform updates
- Remove use of ``isnan`` in impostor shaders, not needed and causing slowdown
- Avoid using ``flat`` qualifier in shaders, causing slowdown
- Improve CellPack's ``adjustStyle`` option (disable ``colorMarker``, set component options, enable marking w/o ghost)
- Scan all entities when looking for ``struct_conn`` entries (fixes issue when the same ``label_asym_id`` is used in more than one entity)

## [v3.11.0] - 2022-07-04

- Add ``instanceGranularity`` option for marker, transparency, clipping, overpaint, substance data to save memory
- CellPack extension tweaks
    - Use instancing to create DNA/RNA curves to save memory
    - Enable ``instanceGranularity`` by default
    - Add ``adjustStyle`` option to LoadCellPackModel action (stylized, no multi-sample, no far clipping, chain picking)
- Structure Superposition now respects pivot's coordinate system

## [v3.10.2] - 2022-06-26

- Fix superfluous shader varying
- Improve use of gl_VertexID when possible

## [v3.10.1] - 2022-06-26

- Fix groupCount when updating TextureMesh-based visuals

## [v3.10.0] - 2022-06-24

- Add support for Glycam saccharide names
- Add ``PluginConfig.Viewport.ShowTrajectoryControls`` config option

## [v3.9.1] - 2022-06-19

- Fix missing ``super.componentWillUnmount()`` calls (@simeonborko)
- Fix missing ``uGroupCount`` update for visuals
- Fix missing aromatic bond display

## [v3.9.0] - 2022-05-30

- Improve picking by using drawbuffers (when available) to reduce number of drawcalls
- GPU timing support
    - Add ``timing-mode`` Viewer GET param
    - Add support for webgl timer queries
    - Add timer marks around GPU render & compute operations
- Volume Server CIF: Add check that a data block contains volume data before parsing
- Fix ``Scene.clear`` not clearing primitives & volumes arrays (@JonStargaryen)
- Fix rendering volumes when wboit is switched off and postprocessing is enabled

## [v3.8.2] - 2022-05-22

- Fix ``Scene.opacityAverage`` not taking xray shaded into account

## [v3.8.1] - 2022-05-14

- Fix issues with marking camera/handle helper (#433)
- Fix issues with array uniforms when running with headless-gl
- Fix Polymer Chain Instance coloring
- Improve performance of scene marker/opacity average calculation

## [v3.8.0] - 2022-04-30

- Add support for outlines around transparent objects
- Improve per-group transparency when wboit is switched off
- Improve ``ColorTheme`` typing with ``ColorType`` generic.
    - Defaults to ``ColorTypeLocation``
    - Set when using ``ColorTypeDirect`` or ``ColorTypeGrid``
- Fix case handling of ``struct_conf`` mmCIF enumeration field (#425)
- Fix ``allowTransparentBackfaces`` for per-group transparency
- Fix ``FormatRegistry.isApplicable`` returning true for unregistered formats
- Fix: handle building of ``GridLookup3D`` with zero cell size
- Fix ``ignoreLight`` for direct-volume rendering with webgl1
- Fix (non-black) outlines when using transparent background

## [v3.7.0] - 2022-04-13

- Fix ``xrayShaded`` for texture-mesh geometries
- [Breaking] Change ``allowTransparentBackfaces`` to ``transparentBackfaces`` with options ``off``, ``on``, ``opaque``. This was only added in 3.6.0, so allowing a breaking change here.
    - ``off``: don't show (default)
    - ``on``: show with transparency
    - ``opaque``: show fully opaque
- Add option to disable file drop overlay.

## [v3.6.2] - 2022-04-05

- ModelServer ligand queries: fixes for alternate locations, additional atoms & UNL ligand
- React 18 friendly ``useBehavior`` hook.

## [v3.6.1] - 2022-04-03

- Fix React18 related UI regressions.

## [v3.6.0] - 2022-04-03

- Check that model and coordinates have same element count when creating a trajectory
- Fix aromatic rings assignment: do not mix flags and planarity test
- Improve bonds assignment of coarse grained models: check for IndexPairBonds and exhaustive StructConn
- Fix unit mapping in bondedAtomicPairs MolScript query
- Improve pdb parsing: handle non unique atom and chain names (fixes #156)
- Fix volume streaming for entries with multiple contour lists
- Add ``allowTransparentBackfaces`` parameter to support double-sided rendering of transparent geometries
- Fix handling of case insensitive mmCIF enumeration fields (including entity.type)
- Fix ``disable-wboit`` Viewer GET param
- Add support for React 18.
    - Used by importing ``createPluginUI`` from ``mol-plugin-ui/react18``;
    - In Mol* 4.0, React 18 will become the default option.

## [v3.5.0] - 2022-03-25

- Fix issues with bounding-sphere & color-smoothing (mostly for small geometries)
- Support BCIF => CIF conversion in ``cif2bcif`` CLI tool

## [v3.4.0] - 2022-03-13

- Fix handling of mmcif with empty ``label_*`` fields
- Improve saccharide detection (compare against list from CCD)
- Fix legend label of hydrophobicity color theme
- Add ``LoadTrajectory`` action
- Add ``CustomImportControls`` to left panel
- Add Zenodo import extension (load structures, trajectories, volumes, and zip files)
- Fix loading of some compressed files within sessions
- Fix wrong element assignment for atoms with Charmm ion names
- Fix handling of empty symmetry cell data
- Add support for ``trr`` and ``nctraj`` coordinates files
- Add support for ``prmtop`` and ``top`` topology files

## [v3.3.1] - 2022-02-27

- Fix issue with unit boundary reuse (do at visual level instead)
- Add option to ignore ions for inter-unit bond computation

## [v3.3.0] - 2022-02-27

- Fix parsing contour-level from emdb v3 header files
- Fix invalid CSS (#376)
- Fix "texture not renderable" & "texture not bound" warnings (#319)
- Fix visual for bonds between two aromatic rings
- Fix visual for delocalized bonds (parsed from mmcif and mol2)
- Fix ring computation algorithm
- Add ``UnitResonance`` property with info about delocalized triplets
- Resolve marking in main renderer loop to improve overall performance
- Use ``throttleTime`` instead of ``debounceTime`` in sequence viewer for better responsiveness
- Change line geometry default ``scaleFactor`` to 2 (3 is too big after fixing line rendering)
- Trajectory animation performance improvements
    - Reuse ``Model.CoarseGrained`` for coordinate trajectories
    - Avoid calculating ``InterUnitBonds`` when ``Structure.parent`` ones are empty
    - Reuse unit boundary if sphere has not changed too much
    - Don't show 'inter-bond' and 'element-cross' visuals in line representations of polymerAndLigand preset
- Fix additional mononucleotides detected as polymer components
- Fix and improve ``canRemap`` handling in ``IntraUnitBonds``
- Reuse occlusion for secondary passes during multi-sampling
- Check if marking passes are needed before doing them
- Add ``resolutionScale`` parameter to allow trading quality of occlusion for performance

## [v3.2.0] - 2022-02-17

- Rename "best database mapping" to "SIFTS Mapping"
- Add schema and export support for ``atom_site.pdbx_sifts_xref_*`` fields
- Add schema export support for ``atom_site.pdbx_label_index`` field
- Add `traceOnly` parameter to chain/UniProt-based structure alignment
- Store ``IndexPairBonds`` as a dynamic property.

## [v3.1.0] - 2022-02-06

- Fix ``xrayShaded`` & ``ignoreLight`` params not working at the same time
- Add ``ignoreLight`` to component params
- Tweaks for cleaner default representation style
    - Cartoon: use ``nucleotide-ring`` instead of ``nucleotide-block``
    - Focus: use ``xrayShaded`` instead of opacity; adjust target size; don't show non-covalent interactions twice
- Fix representation preset side effects (changing post-processing parameters, see #363)
- Add Quick Styles panel (default, illustrative, stylized)
- Fix exported structure missing secondary-structure categories (#364)
- Fix volume streaming error message: distinguish between missing data and server error (#364)

## [v3.0.2] - 2022-01-30

- Fix color smoothing of elongated structures (by fixing ``Sphere.expand`` for spheres with highly directional extrema)
- Fix entity label not displayed when multiple instances of the same entity are highlighted
- Fix empty elements created in ``StructureElement.Loci.extendToAllInstances``
- Measurement options tweaks (allow larger ``textSize``; make ``customText`` essential)
- Fix visual visibility sync edge case when changing state snapshots

## [v3.0.1] - 2022-01-27

- Fix marking pass not working with ``transparentBackground``
- Fix pdbe xray maps url not https
- Fix entity-id color theme broken for non-IHM models
- Improve/fix marking of ``InteractionsInterUnitVisual`` (mark when all contact-feature members are given)
- Add missing "entity-id" and "enity-source" options for carbon coloring to "element-symbol" color theme
- Fix VolumeServer/query CLI
- Support automatic iso-value adjustment for VolumeServer data in ``Viewer.loadVolumeFromUrl``
- Emit drag event whenever started within viewport (not only for non-empty loci)

## [v3.0.0] - 2022-01-23

- Assembly handling tweaks:
    - Do not include suffix for "identity assembly operators"
    - Do not include assembly-related categories to export if the structure was composed from an assembly
    - Special case for ``structAsymMap`` if Mol* asym id operator mapping is present
- Support for opening ZIP files with multiple entries
- Add Model Export extension
- Bugfix: Automatically treat empty string as "non-present" value in BinaryCIF writer.
- Fix coarse model support in entity-id color theme
- Fix marking of carbohydrate visuals (whole chain could get marked instead of single residue)
- Add custom colors to "element-symbol", "molecule-type", "residue-name", and "secondary-structure" themes
- Support/bugfixes for ``atom_site.pdbx_sifts_xref`` categories
- Improve/fix marking of ``InteractionsIntraUnitVisual`` (mark when all contact-feature members are given)

## [v3.0.0-dev.10] - 2022-01-17

- Fix ``getOperatorsForIndex``
- Pass animation info (current frame & count) to state animations
    - Fix camera stutter for "camera spin" animation
- Add formal charge parsing support for MOL/SDF files (thanks @ptourlas)
- [Breaking] Cleaner looking ``MembraneOrientationVisuals`` defaults
- [Breaking] Add rock animation to trackball controls
    - Add ``animate`` to ``TrackballControlsParams``, remove ``spin`` and ``spinSpeed``
    - Add ``animate`` to ``SimpleSettingsParams``, remove ``spin``
- Add "camera rock" state animation
- Add support for custom colors to "molecule-type" theme
- [Breaking] Add style parameter to "illustrative" color theme
    - Defaults to "entity-id" style instead of "chain-id"
- Add "illustrative" representation preset

## [v3.0.0-dev.9] - 2022-01-09

- Add PDBj as a ``pdb-provider`` option
- Move Viewer APP to a separate file to allow use without importing light theme & index.html
- Add symmetry support for mol2 files (only spacegroup setting 1)
- Fix mol2 files element symbol assignment
- Improve bond assignment from ``IndexPairBonds``
    - Add ``key`` field for mapping to source data
    - Fix assignment of bonds with unphysical length
- Fix label/stats of single atom selection in multi-chain units

## [v3.0.0-dev.8] - 2021-12-31

- Add ``PluginFeatureDetection`` and disable WBOIT in Safari 15.
- Add ``disable-wboit`` Viewer GET param
- Add ``prefer-webgl1`` Viewer GET param
- [Breaking] Refactor direct-volume rendering
    - Remove isosurface render-mode (use GPU MC instead)
    - Move coloring into theme (like for other geometries/renderables)
        - Add ``direct`` color type
        - Remove color from transfer-function (now only alpha)
        - Add direct-volume color theme support
        - Add volume-value color theme
- [Breaking] Use size theme in molecular/gaussian surface & label representations
    - This is breaking because it was hardcoded to ``physical`` internally but the repr size theme default was ``uniform`` (now ``physical``)

## [v3.0.0-dev.7] - 2021-12-20

- Reduce number of created programs/shaders
    - Support specifying variants when creating graphics render-items
    - Change double-side shader param from define to uniform
    - Remove dMarkerType shader define (use uMarker as needed)
    - Support to ignore defines depending on the shader variant
    - Combine pickObject/pickInstance/pickGroup shader variants into one
    - Combine markingDepth/markingMask shader variants into one
    - Correctly set shader define flags for overpaint, transparency, substance, clipping
- [Breaking] Add per-object clip rendering properties (variant/objects)
    - ``SimpleSettingsParams.clipping.variant/objects`` and ``RendererParams.clip`` were removed

## [v3.0.0-dev.6] - 2021-12-19

- Enable temporal multi-sampling by default
    - Fix flickering during marking with camera at rest
- Enable ``aromaticBonds`` in structure representations by default
- Add ``PluginConfig.Structure.DefaultRepresentationPreset``
- Add ModelArchive support
    - schema extensions (e.g., AlphaFold uses it for the pLDDT score)
    - ModelArchive option in DownloadStructure action
    - ``model-archive`` GET parameter for Viewer app
    - ``Viewer.loadModelArchive`` method
- Improve support for loading AlphaFold structures
    - Automatic coloring by pLDDT
    - AlphaFold DB option in DownloadStructure action
    - ``afdb`` GET parameter for Viewer app
    - ``Viewer.loadAlphaFoldDb`` method
- Add QualityAssessment extension (using data from ma_qa_metric_local mmcif category)
    - pLDDT & qmean score: coloring, repr presets, molql symbol, loci labels (including avg for mutli-residue selections)
    - pLDDT: selection query
- Warn about erroneous symmetry operator matrix (instead of throwing an error)
- Added ``createPluginUI`` to ``mol-plugin-ui``
    - Support ``onBeforeUIRender`` to make sure initial UI works with custom presets and similar features.
- [Breaking] Removed ``createPlugin`` and ``createPluginAsync`` from ``mol-plugin-ui``
    - Please use ``createPluginUI`` instead
- Improve aromatic bonds handling
    - Don't detect aromatic bonds for rings < 5 atoms based on planarity
    - Prefer atoms in aromatic rings as bond reference positions

## [v3.0.0-dev.5] - 2021-12-16

- Fix initial camera reset not triggering for some entries.

## [v3.0.0-dev.4] - 2021-12-14

- Add ``bumpiness`` (per-object and per-group), ``bumpFrequency`` & ``bumpAmplitude`` (per-object) render parameters (#299)
- Change ``label`` representation defaults: Use text border instead of rectangle background
- Add outline color option to renderer
- Fix false positives in Model.isFromPdbArchive
- Add drag and drop support for loading any file, including multiple at once
    - If there are session files (.molx or .molj) among the dropped files, only the first session will be loaded
- Add drag and drop overlay
- Safari 15.1 - 15.3 WebGL 2 support workaround
- [Breaking] Move ``react`` and ``react-dom`` to ``peerDependencies``. This might break some builds.

## [v3.0.0-dev.3] - 2021-12-4

- Fix OBJ and USDZ export

## [v3.0.0-dev.2] - 2021-12-1

- Do not include tests and source maps in NPM package

## [v3.0.0-dev.0] - 2021-11-28

- Add multiple lights support (with color, intensity, and direction parameters)
- [Breaking] Add per-object material rendering properties
    - ``SimpleSettingsParams.lighting.renderStyle`` and ``RendererParams.style`` were removed
- Add substance theme with per-group material rendering properties
- ``StructureComponentManager.Options`` state saving support
- ``ParamDefinition.Group.presets`` support

## [v2.4.1] - 2021-11-28

- Fix: allow atoms in aromatic rings to do hydrogen bonds

## [v2.4.0] - 2021-11-25

- Fix secondary-structure property handling
    - StructureElement.Property was incorrectly resolving type & key
    - StructureSelectionQuery helpers 'helix' & 'beta' were not ensuring property availability
- Re-enable VAO with better workaround (bind null elements buffer before deleting)
- Add ``Representation.geometryVersion`` (increments whenever the geometry of any of its visuals changes)
- Add support for grid-based smoothing of Overpaint and Transparency visual state for surfaces

## [v2.3.9] - 2021-11-20

- Workaround: switch off VAO support for now

## [v2.3.8] - 2021-11-20

- Fix double canvas context creation (in plugin context)
- Fix unused vertex attribute handling (track which are used, disable the rest)
- Workaround for VAO issue in Chrome 96 (can cause WebGL to crash on geometry updates)

## [v2.3.7] - 2021-11-15

- Added ``ViewerOptions.collapseRightPanel``
- Added ``Viewer.loadTrajectory`` to support loading "composed" trajectories (e.g. from gro + xtc)
- Fix: handle parent in Structure.remapModel
- Add ``rounded`` and ``square`` helix profile options to Cartoon representation (in addition to the default ``elliptical``)

## [v2.3.6] - 2021-11-8

- Add additional measurement controls: orientation (box, axes, ellipsoid) & plane (best fit)
- Improve aromatic bond visuals (add ``aromaticScale``, ``aromaticSpacing``, ``aromaticDashCount`` params)
- [Breaking] Change ``adjustCylinderLength`` default to ``false`` (set to true for focus representation)
- Fix marker highlight color overriding select color
- CellPack extension update
    - add binary model support
    - add compartment (including membrane) geometry support
    - add latest mycoplasma model example
- Prefer WebGL1 in Safari 15.1.

## [v2.3.5] - 2021-10-19

- Fix sequence viewer for PDB files with COMPND record and multichain entities.
- Fix index pair bonds order assignment

## [v2.3.4] - 2021-10-12

- Fix pickScale not taken into account in line/point shader
- Add pixel-scale, pick-scale & pick-padding GET params to Viewer app
- Fix selecting bonds not adding their atoms in selection manager
- Add ``preferAtoms`` option to SelectLoci/HighlightLoci behaviors
- Make the implicit atoms of bond visuals pickable
    - Add ``preferAtomPixelPadding`` to Canvas3dInteractionHelper
- Add points & crosses visuals to Line representation
- Add ``pickPadding`` config option (look around in case target pixel is empty)
- Add ``multipleBonds`` param to bond visuals with options: off, symmetric, offset
- Fix ``argparse`` config in servers.

## [v2.3.3] - 2021-10-01

- Fix direct volume shader

## [v2.3.2] - 2021-10-01

- Prefer WebGL1 on iOS devices until WebGL2 support has stabilized.

## [v2.3.1] - 2021-09-28

- Add Charmm saccharide names
- Treat missing occupancy column as occupancy of 1
- Fix line shader not accounting for aspect ratio
- [Breaking] Fix point repr & shader
    - Was unusable with ``wboit``
    - Replaced ``pointFilledCircle`` & ``pointEdgeBleach`` params by ``pointStyle`` (square, circle, fuzzy)
    - Set ``pointSizeAttenuation`` to false by default
    - Set ``sizeTheme`` to ``uniform`` by default
- Add ``markerPriority`` option to Renderer (useful in combination with edges of marking pass)
- Add support support for ``chem_comp_bond`` and ``struct_conn`` categories (fixes ModelServer behavior where these categories should have been present)
- Model and VolumeServer: fix argparse config

## [v2.3.0] - 2021-09-06

- Take include/exclude flags into account when displaying aromatic bonds
- Improve marking performance
    - Avoid unnecessary draw calls/ui updates when marking
    - Check if loci is superset of visual
    - Check if loci overlaps with unit visual
    - Ensure ``Interval`` is used for ranges instead of ``SortedArray``
    - Add uniform marker type
    - Special case for reversing previous mark
- Add optional marking pass
    - Outlines visible and hidden parts of highlighted/selected groups
    - Add highlightStrength/selectStrength renderer params

## [v2.2.3] - 2021-08-25

- Add ``invertCantorPairing`` helper function
- Add ``Mesh`` processing helper ``.smoothEdges``
- Smooth border of molecular-surface with ``includeParent`` enabled
- Hide ``includeParent`` option from gaussian-surface visuals (not particularly useful)
- Improved ``StructureElement.Loci.size`` performance (for marking large cellpack models)
- Fix new ``TransformData`` issues (camera/bounding helper not showing up)
- Improve marking performance (avoid superfluous calls to ``StructureElement.Loci.isWholeStructure``)

## [v2.2.2] - 2021-08-11

- Fix ``TransformData`` issues [#133](https://github.com/molstar/molstar/issues/133)
- Fix ``mol-script`` query compiler const expression recognition.

## [v2.2.1] - 2021-08-02

- Add surrounding atoms (5 Angstrom) structure selection query
- [Breaking] Add maxDistance prop to ``IndexPairBonds``
- Fix coordinateSystem not handled in ``Structure.asParent``
- Add ``dynamicBonds`` to ``Structure`` props (force re-calc on model change)
    - Expose as optional param in root structure transform helper
- Add overpaint support to geometry exporters
- ``InputObserver`` improvements
  - normalize wheel speed across browsers/platforms
  - support Safari gestures (used by ``TrackballControls``)
  - ``PinchInput.fractionDelta`` and use it in ``TrackballControls``

## [v2.2.0] - 2021-07-31

- Add ``tubularHelices`` parameter to Cartoon representation
- Add ``SdfFormat`` and update SDF parser to be able to parse data headers according to spec (hopefully :)) #230
- Fix mononucleotides detected as polymer components (#229)
- Set default outline scale back to 1
- Improved DCD reader cell angle handling (interpret near 0 angles as 90 deg)
- Handle more residue/atom names commonly used in force-fields
- Add USDZ support to ``geo-export`` extension.
- Fix ``includeParent`` support for multi-instance bond visuals.
- Add ``operator`` Loci granularity, selecting everything with the same operator name.
- Prefer ``_label_seq_id`` fields in secondary structure assignment.
- Support new EMDB API (https://www.ebi.ac.uk/emdb/api/entry/map/[EMBD-ID]) for EM volume contour levels.
- ``Canvas3D`` tweaks:
    - Update ``forceDraw`` logic.
    - Ensure the scene is re-rendered when viewport size changes.
    - Support ``noDraw`` mode in ``PluginAnimationLoop``.

## [v2.1.0] - 2021-07-05

- Add parameter for to display aromatic bonds as dashes next to solid cylinder/line.
- Add backbone representation
- Fix outline in orthographic mode and set default scale to 2.

## [v2.0.7] - 2021-06-23

- Add ability to specify ``volumeIndex`` in ``Viewer.loadVolumeFromUrl`` to better support Volume Server inputs.
- Support in-place reordering for trajectory ``Frame.x/y/z`` arrays for better memory efficiency.
- Fixed text CIF encoder edge cases (most notably single whitespace not being escaped).

## [v2.0.6] - 2021-06-01

- Add glTF (GLB) and STL support to ``geo-export`` extension.
- Protein crosslink improvements
    - Change O-S bond distance to allow for NOS bridges (doi:10.1038/s41586-021-03513-3)
    - Added NOS-bridges query & improved disulfide-bridges query
- Fix #178: ``IndexPairBonds`` for non-single residue structures (bug due to atom reordering).
- Add volumetric color smoothing for MolecularSurface and GaussianSurface representations (#173)
- Fix nested 3d grid lookup that caused results being overwritten in non-covalent interactions computation.
- Basic implementation of ``BestDatabaseSequenceMapping`` (parse from CIF, color theme, superposition).
- Add atom id ranges support to Selection UI.

## [v2.0.5] - 2021-04-26

- Ability to pass ``Canvas3DContext`` to ``PluginContext.fromCanvas``.
- Relative frame support for ``Canvas3D`` viewport.
- Fix bug in screenshot copy UI.
- Add ability to select residues from a list of identifiers to the Selection UI.
- Fix SSAO bugs when used with ``Canvas3D`` viewport.
- Support for  full pausing (no draw) rendering: ``Canvas3D.pause(true)``.
- Add ``MeshBuilder.addMesh``.
- Add ``Torus`` primitive.
- Lazy volume loading support.
- [Breaking] ``Viewer.loadVolumeFromUrl`` signature change.
    - ``loadVolumeFromUrl(url, format, isBinary, isovalues, entryId)`` => ``loadVolumeFromUrl({ url, format, isBinary }, isovalues, { entryId, isLazy })``
- Add ``TextureMesh`` support to ``geo-export`` extension.

## [v2.0.4] - 2021-04-20

- [WIP] Mesh export extension
- ``Structure.eachAtomicHierarchyElement`` (#161)
- Fixed reading multi-line values in SDF format
- Fixed Measurements UI labels (#166)

## [v2.0.3] - 2021-04-09

- Add support for ``ColorTheme.palette`` designed for providing gradient-like coloring.
- [Breaking] The ``zip`` function is now asynchronous and expects a ``RuntimeContext``. Also added ``Zip()`` returning a ``Task``.
- [Breaking] Add ``CubeGridFormat`` in ``alpha-orbitals`` extension.

## [v2.0.2] - 2021-03-29

- Add ``Canvas3D.getRenderObjects``.
- [WIP] Animate state interpolating, including model trajectories
- Recognise MSE, SEP, TPO, PTR and PCA as non-standard amino-acids.
- Fix VolumeFromDensityServerCif transform label

## [v2.0.1] - 2021-03-23

- Exclude tsconfig.commonjs.tsbuildinfo from npm bundle

## [v2.0.0] - 2021-03-23

Too many changes to list as this is the start of the changelog... Notably, default exports are now forbidden.<|MERGE_RESOLUTION|>--- conflicted
+++ resolved
@@ -5,13 +5,10 @@
 
 ## [Unreleased]
 
-<<<<<<< HEAD
 - VolumeTransform to translate/rotate a volume like in a structure superposition
-=======
 - Fix BinaryCIF encoder edge cases caused by re-encoding an existing BinaryCIF file
 - Fix edge-case where width/height in InputObserver are not correct
 - Fix text rendering in headless mode
->>>>>>> d056bf35
 
 ## [v4.0.1] - 2023-02-19
 
