--- conflicted
+++ resolved
@@ -6,12 +6,9 @@
 
 ## [Unreleased]
 
-<<<<<<< HEAD
 - Allow parsing of CCD ligand files
 - Add dedicated wwPDB CCD extension to align and visualize ideal & model CCD coordinates
-=======
 - Optimize inter unit bond compute
->>>>>>> 3bf4a8f8
 
 ## [v3.35.0] - 2023-05-14
 
