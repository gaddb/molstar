--- conflicted
+++ resolved
@@ -5,9 +5,7 @@
 
 ## [Unreleased]
 
-<<<<<<< HEAD
 - Add representation level quantized lighting
-=======
 - Create a transformer to deflate compressed data
 - Adjust Quick Styles panel button labels
 - Improve camera interpolation code (interpolate camera rotation instead of just position)
@@ -23,7 +21,6 @@
 ## [v4.3.0] - 2023-05-26
 
 - Fix State Snapshots export animation (#1140)
->>>>>>> 8cb464a6
 - Add depth of field (dof) postprocessing effect
 - Add `SbNcbrTunnels` extension for for visualizing tunnels in molecular structures from ChannelsDB (more info in [tunnels.md](./docs/docs/extensions/tunnels.md))
 - Fix edge case in minimizing RMSD transform computation
