# Change Log
All notable changes to this project will be documented in this file, following the suggestions of [Keep a CHANGELOG](http://keepachangelog.com/). This project adheres to [Semantic Versioning](http://semver.org/) for its most widely used - and defacto - public interfaces.

Note that since we don't clearly distinguish between a public and private interfaces there will be changes in non-major versions that are potentially breaking. If we make breaking changes to less used interfaces we will highlight it in here.


## [Unreleased]

- Fix defaultAttribs handling in Canvas3DContext.fromCanvas
- Confal pyramids extension improvements
    - Add custom labels to Confal pyramids
    - Improve naming of some internal types in Confal pyramids extension coordinate
    - Add example mmCIF file with categories necessary to display Confal pyramids
    - Change the lookup logic of NtC steps from residues
- Add support for download of gzipped files
<<<<<<< HEAD
- Don't filter IndexPairBonds by element-based rules in MOL/SDF and MOL2 (without symmetry) models
=======
- Fix Glycam Saccharide Names used by default
- Prefer WebGL1 for more Safari versions to avoid broken GPU surfaces rendering
>>>>>>> 331bec11

## [v3.13.0] - 2022-07-24

- Fix: only update camera state if manualReset is off (#494)
- Improve handling principal axes of points in a plane
- Add 'material' annotation support for textures
- More effort to avoid using ``flat`` qualifier in shaders: add ``dVaryingGroup``
- Enable ``immediateUpdate`` for iso level in isosurface and volume streaming controls
- Add support to download CCD from configurable URL

## [v3.12.1] - 2022-07-20

- Fix plugin behavior dispose logic to correctly unsubscribe observables.

## [v3.12.0] - 2022-07-17

- Add ``colorMarker`` option to Renderer. This disables the highlight and select marker at a shader level for faster rendering of large scenes in some cases.
- Bind shared textures only once per pass, not for each render item
- Fix missing 'material' annotation for some uniforms, causing unnecessary uniform updates
- Remove use of ``isnan`` in impostor shaders, not needed and causing slowdown
- Avoid using ``flat`` qualifier in shaders, causing slowdown
- Improve CellPack's ``adjustStyle`` option (disable ``colorMarker``, set component options, enable marking w/o ghost)
- Scan all entities when looking for ``struct_conn`` entries (fixes issue when the same ``label_asym_id`` is used in more than one entity)

## [v3.11.0] - 2022-07-04

- Add ``instanceGranularity`` option for marker, transparency, clipping, overpaint, substance data to save memory
- CellPack extension tweaks
    - Use instancing to create DNA/RNA curves to save memory
    - Enable ``instanceGranularity`` by default
    - Add ``adjustStyle`` option to LoadCellPackModel action (stylized, no multi-sample, no far clipping, chain picking)
- Structure Superposition now respects pivot's coordinate system

## [v3.10.2] - 2022-06-26

- Fix superfluous shader varying
- Improve use of gl_VertexID when possible

## [v3.10.1] - 2022-06-26

- Fix groupCount when updating TextureMesh-based visuals

## [v3.10.0] - 2022-06-24

- Add support for Glycam saccharide names
- Add ``PluginConfig.Viewport.ShowTrajectoryControls`` config option

## [v3.9.1] - 2022-06-19

- Fix missing ``super.componentWillUnmount()`` calls (@simeonborko)
- Fix missing ``uGroupCount`` update for visuals
- Fix missing aromatic bond display

## [v3.9.0] - 2022-05-30

- Improve picking by using drawbuffers (when available) to reduce number of drawcalls
- GPU timing support
    - Add ``timing-mode`` Viewer GET param
    - Add support for webgl timer queries
    - Add timer marks around GPU render & compute operations
- Volume Server CIF: Add check that a data block contains volume data before parsing
- Fix ``Scene.clear`` not clearing primitives & volumes arrays (@JonStargaryen)
- Fix rendering volumes when wboit is switched off and postprocessing is enabled

## [v3.8.2] - 2022-05-22

- Fix ``Scene.opacityAverage`` not taking xray shaded into account

## [v3.8.1] - 2022-05-14

- Fix issues with marking camera/handle helper (#433)
- Fix issues with array uniforms when running with headless-gl
- Fix Polymer Chain Instance coloring
- Improve performance of scene marker/opacity average calculation

## [v3.8.0] - 2022-04-30

- Add support for outlines around transparent objects
- Improve per-group transparency when wboit is switched off
- Improve ``ColorTheme`` typing with ``ColorType`` generic.
    - Defaults to ``ColorTypeLocation``
    - Set when using ``ColorTypeDirect`` or ``ColorTypeGrid``
- Fix case handling of ``struct_conf`` mmCIF enumeration field (#425)
- Fix ``allowTransparentBackfaces`` for per-group transparency
- Fix ``FormatRegistry.isApplicable`` returning true for unregistered formats
- Fix: handle building of ``GridLookup3D`` with zero cell size
- Fix ``ignoreLight`` for direct-volume rendering with webgl1
- Fix (non-black) outlines when using transparent background

## [v3.7.0] - 2022-04-13

- Fix ``xrayShaded`` for texture-mesh geometries
- [Breaking] Change ``allowTransparentBackfaces`` to ``transparentBackfaces`` with options ``off``, ``on``, ``opaque``. This was only added in 3.6.0, so allowing a breaking change here.
    - ``off``: don't show (default)
    - ``on``: show with transparency
    - ``opaque``: show fully opaque
- Add option to disable file drop overlay.

## [v3.6.2] - 2022-04-05

- ModelServer ligand queries: fixes for alternate locations, additional atoms & UNL ligand
- React 18 friendly ``useBehavior`` hook.

## [v3.6.1] - 2022-04-03

- Fix React18 related UI regressions.

## [v3.6.0] - 2022-04-03

- Check that model and coordinates have same element count when creating a trajectory
- Fix aromatic rings assignment: do not mix flags and planarity test
- Improve bonds assignment of coarse grained models: check for IndexPairBonds and exhaustive StructConn
- Fix unit mapping in bondedAtomicPairs MolScript query
- Improve pdb parsing: handle non unique atom and chain names (fixes #156)
- Fix volume streaming for entries with multiple contour lists
- Add ``allowTransparentBackfaces`` parameter to support double-sided rendering of transparent geometries
- Fix handling of case insensitive mmCIF enumeration fields (including entity.type)
- Fix ``disable-wboit`` Viewer GET param
- Add support for React 18.
    - Used by importing ``createPluginUI`` from ``mol-plugin-ui/react18``;
    - In Mol* 4.0, React 18 will become the default option.

## [v3.5.0] - 2022-03-25

- Fix issues with bounding-sphere & color-smoothing (mostly for small geometries)
- Support BCIF => CIF conversion in ``cif2bcif`` CLI tool

## [v3.4.0] - 2022-03-13

- Fix handling of mmcif with empty ``label_*`` fields
- Improve saccharide detection (compare against list from CCD)
- Fix legend label of hydrophobicity color theme
- Add ``LoadTrajectory`` action
- Add ``CustomImportControls`` to left panel
- Add Zenodo import extension (load structures, trajectories, volumes, and zip files)
- Fix loading of some compressed files within sessions
- Fix wrong element assignment for atoms with Charmm ion names
- Fix handling of empty symmetry cell data
- Add support for ``trr`` and ``nctraj`` coordinates files
- Add support for ``prmtop`` and ``top`` topology files

## [v3.3.1] - 2022-02-27

- Fix issue with unit boundary reuse (do at visual level instead)
- Add option to ignore ions for inter-unit bond computation

## [v3.3.0] - 2022-02-27

- Fix parsing contour-level from emdb v3 header files
- Fix invalid CSS (#376)
- Fix "texture not renderable" & "texture not bound" warnings (#319)
- Fix visual for bonds between two aromatic rings
- Fix visual for delocalized bonds (parsed from mmcif and mol2)
- Fix ring computation algorithm
- Add ``UnitResonance`` property with info about delocalized triplets
- Resolve marking in main renderer loop to improve overall performance
- Use ``throttleTime`` instead of ``debounceTime`` in sequence viewer for better responsiveness
- Change line geometry default ``scaleFactor`` to 2 (3 is too big after fixing line rendering)
- Trajectory animation performance improvements
    - Reuse ``Model.CoarseGrained`` for coordinate trajectories
    - Avoid calculating ``InterUnitBonds`` when ``Structure.parent`` ones are empty
    - Reuse unit boundary if sphere has not changed too much
    - Don't show 'inter-bond' and 'element-cross' visuals in line representations of polymerAndLigand preset
- Fix additional mononucleotides detected as polymer components
- Fix and improve ``canRemap`` handling in ``IntraUnitBonds``
- Reuse occlusion for secondary passes during multi-sampling
- Check if marking passes are needed before doing them
- Add ``resolutionScale`` parameter to allow trading quality of occlusion for performance

## [v3.2.0] - 2022-02-17

- Rename "best database mapping" to "SIFTS Mapping"
- Add schema and export support for ``atom_site.pdbx_sifts_xref_*`` fields
- Add schema export support for ``atom_site.pdbx_label_index`` field
- Add `traceOnly` parameter to chain/UniProt-based structure alignment
- Store ``IndexPairBonds`` as a dynamic property.

## [v3.1.0] - 2022-02-06

- Fix ``xrayShaded`` & ``ignoreLight`` params not working at the same time
- Add ``ignoreLight`` to component params
- Tweaks for cleaner default representation style
    - Cartoon: use ``nucleotide-ring`` instead of ``nucleotide-block``
    - Focus: use ``xrayShaded`` instead of opacity; adjust target size; don't show non-covalent interactions twice
- Fix representation preset side effects (changing post-processing parameters, see #363)
- Add Quick Styles panel (default, illustrative, stylized)
- Fix exported structure missing secondary-structure categories (#364)
- Fix volume streaming error message: distinguish between missing data and server error (#364)

## [v3.0.2] - 2022-01-30

- Fix color smoothing of elongated structures (by fixing ``Sphere.expand`` for spheres with highly directional extrema)
- Fix entity label not displayed when multiple instances of the same entity are highlighted
- Fix empty elements created in ``StructureElement.Loci.extendToAllInstances``
- Measurement options tweaks (allow larger ``textSize``; make ``customText`` essential)
- Fix visual visibility sync edge case when changing state snapshots

## [v3.0.1] - 2022-01-27

- Fix marking pass not working with ``transparentBackground``
- Fix pdbe xray maps url not https
- Fix entity-id color theme broken for non-IHM models
- Improve/fix marking of ``InteractionsInterUnitVisual`` (mark when all contact-feature members are given)
- Add missing "entity-id" and "enity-source" options for carbon coloring to "element-symbol" color theme
- Fix VolumeServer/query CLI
- Support automatic iso-value adjustment for VolumeServer data in ``Viewer.loadVolumeFromUrl``
- Emit drag event whenever started within viewport (not only for non-empty loci)

## [v3.0.0] - 2022-01-23

- Assembly handling tweaks:
    - Do not include suffix for "identity assembly operators"
    - Do not include assembly-related categories to export if the structure was composed from an assembly
    - Special case for ``structAsymMap`` if Mol* asym id operator mapping is present
- Support for opening ZIP files with multiple entries
- Add Model Export extension
- Bugfix: Automatically treat empty string as "non-present" value in BinaryCIF writer.
- Fix coarse model support in entity-id color theme
- Fix marking of carbohydrate visuals (whole chain could get marked instead of single residue)
- Add custom colors to "element-symbol", "molecule-type", "residue-name", and "secondary-structure" themes
- Support/bugfixes for ``atom_site.pdbx_sifts_xref`` categories
- Improve/fix marking of ``InteractionsIntraUnitVisual`` (mark when all contact-feature members are given)

## [v3.0.0-dev.10] - 2022-01-17

- Fix ``getOperatorsForIndex``
- Pass animation info (current frame & count) to state animations
    - Fix camera stutter for "camera spin" animation
- Add formal charge parsing support for MOL/SDF files (thanks @ptourlas)
- [Breaking] Cleaner looking ``MembraneOrientationVisuals`` defaults
- [Breaking] Add rock animation to trackball controls
    - Add ``animate`` to ``TrackballControlsParams``, remove ``spin`` and ``spinSpeed``
    - Add ``animate`` to ``SimpleSettingsParams``, remove ``spin``
- Add "camera rock" state animation
- Add support for custom colors to "molecule-type" theme
- [Breaking] Add style parameter to "illustrative" color theme
    - Defaults to "entity-id" style instead of "chain-id"
- Add "illustrative" representation preset

## [v3.0.0-dev.9] - 2022-01-09

- Add PDBj as a ``pdb-provider`` option
- Move Viewer APP to a separate file to allow use without importing light theme & index.html
- Add symmetry support for mol2 files (only spacegroup setting 1)
- Fix mol2 files element symbol assignment
- Improve bond assignment from ``IndexPairBonds``
    - Add ``key`` field for mapping to source data
    - Fix assignment of bonds with unphysical length
- Fix label/stats of single atom selection in multi-chain units

## [v3.0.0-dev.8] - 2021-12-31

- Add ``PluginFeatureDetection`` and disable WBOIT in Safari 15.
- Add ``disable-wboit`` Viewer GET param
- Add ``prefer-webgl1`` Viewer GET param
- [Breaking] Refactor direct-volume rendering
    - Remove isosurface render-mode (use GPU MC instead)
    - Move coloring into theme (like for other geometries/renderables)
        - Add ``direct`` color type
        - Remove color from transfer-function (now only alpha)
        - Add direct-volume color theme support
        - Add volume-value color theme
- [Breaking] Use size theme in molecular/gaussian surface & label representations
    - This is breaking because it was hardcoded to ``physical`` internally but the repr size theme default was ``uniform`` (now ``physical``)

## [v3.0.0-dev.7] - 2021-12-20

- Reduce number of created programs/shaders
    - Support specifying variants when creating graphics render-items
    - Change double-side shader param from define to uniform
    - Remove dMarkerType shader define (use uMarker as needed)
    - Support to ignore defines depending on the shader variant
    - Combine pickObject/pickInstance/pickGroup shader variants into one
    - Combine markingDepth/markingMask shader variants into one
    - Correctly set shader define flags for overpaint, transparency, substance, clipping
- [Breaking] Add per-object clip rendering properties (variant/objects)
    - ``SimpleSettingsParams.clipping.variant/objects`` and ``RendererParams.clip`` were removed

## [v3.0.0-dev.6] - 2021-12-19

- Enable temporal multi-sampling by default
    - Fix flickering during marking with camera at rest
- Enable ``aromaticBonds`` in structure representations by default
- Add ``PluginConfig.Structure.DefaultRepresentationPreset``
- Add ModelArchive support
    - schema extensions (e.g., AlphaFold uses it for the pLDDT score)
    - ModelArchive option in DownloadStructure action
    - ``model-archive`` GET parameter for Viewer app
    - ``Viewer.loadModelArchive`` method
- Improve support for loading AlphaFold structures
    - Automatic coloring by pLDDT
    - AlphaFold DB option in DownloadStructure action
    - ``afdb`` GET parameter for Viewer app
    - ``Viewer.loadAlphaFoldDb`` method
- Add QualityAssessment extension (using data from ma_qa_metric_local mmcif category)
    - pLDDT & qmean score: coloring, repr presets, molql symbol, loci labels (including avg for mutli-residue selections)
    - pLDDT: selection query
- Warn about erroneous symmetry operator matrix (instead of throwing an error)
- Added ``createPluginUI`` to ``mol-plugin-ui``
    - Support ``onBeforeUIRender`` to make sure initial UI works with custom presets and similar features.
- [Breaking] Removed ``createPlugin`` and ``createPluginAsync`` from ``mol-plugin-ui``
    - Please use ``createPluginUI`` instead
- Improve aromatic bonds handling
    - Don't detect aromatic bonds for rings < 5 atoms based on planarity
    - Prefer atoms in aromatic rings as bond reference positions

## [v3.0.0-dev.5] - 2021-12-16

- Fix initial camera reset not triggering for some entries.

## [v3.0.0-dev.4] - 2021-12-14

- Add ``bumpiness`` (per-object and per-group), ``bumpFrequency`` & ``bumpAmplitude`` (per-object) render parameters (#299)
- Change ``label`` representation defaults: Use text border instead of rectangle background
- Add outline color option to renderer
- Fix false positives in Model.isFromPdbArchive
- Add drag and drop support for loading any file, including multiple at once
    - If there are session files (.molx or .molj) among the dropped files, only the first session will be loaded
- Add drag and drop overlay
- Safari 15.1 - 15.3 WebGL 2 support workaround
- [Breaking] Move ``react`` and ``react-dom`` to ``peerDependencies``. This might break some builds.

## [v3.0.0-dev.3] - 2021-12-4

- Fix OBJ and USDZ export

## [v3.0.0-dev.2] - 2021-12-1

- Do not include tests and source maps in NPM package

## [v3.0.0-dev.0] - 2021-11-28

- Add multiple lights support (with color, intensity, and direction parameters)
- [Breaking] Add per-object material rendering properties
    - ``SimpleSettingsParams.lighting.renderStyle`` and ``RendererParams.style`` were removed
- Add substance theme with per-group material rendering properties
- ``StructureComponentManager.Options`` state saving support
- ``ParamDefinition.Group.presets`` support

## [v2.4.1] - 2021-11-28

- Fix: allow atoms in aromatic rings to do hydrogen bonds

## [v2.4.0] - 2021-11-25

- Fix secondary-structure property handling
    - StructureElement.Property was incorrectly resolving type & key
    - StructureSelectionQuery helpers 'helix' & 'beta' were not ensuring property availability
- Re-enable VAO with better workaround (bind null elements buffer before deleting)
- Add ``Representation.geometryVersion`` (increments whenever the geometry of any of its visuals changes)
- Add support for grid-based smoothing of Overpaint and Transparency visual state for surfaces

## [v2.3.9] - 2021-11-20

- Workaround: switch off VAO support for now

## [v2.3.8] - 2021-11-20

- Fix double canvas context creation (in plugin context)
- Fix unused vertex attribute handling (track which are used, disable the rest)
- Workaround for VAO issue in Chrome 96 (can cause WebGL to crash on geometry updates)

## [v2.3.7] - 2021-11-15

- Added ``ViewerOptions.collapseRightPanel``
- Added ``Viewer.loadTrajectory`` to support loading "composed" trajectories (e.g. from gro + xtc)
- Fix: handle parent in Structure.remapModel
- Add ``rounded`` and ``square`` helix profile options to Cartoon representation (in addition to the default ``elliptical``)

## [v2.3.6] - 2021-11-8

- Add additional measurement controls: orientation (box, axes, ellipsoid) & plane (best fit)
- Improve aromatic bond visuals (add ``aromaticScale``, ``aromaticSpacing``, ``aromaticDashCount`` params)
- [Breaking] Change ``adjustCylinderLength`` default to ``false`` (set to true for focus representation)
- Fix marker highlight color overriding select color
- CellPack extension update
    - add binary model support
    - add compartment (including membrane) geometry support
    - add latest mycoplasma model example
- Prefer WebGL1 in Safari 15.1.

## [v2.3.5] - 2021-10-19

- Fix sequence viewer for PDB files with COMPND record and multichain entities.
- Fix index pair bonds order assignment

## [v2.3.4] - 2021-10-12

- Fix pickScale not taken into account in line/point shader
- Add pixel-scale, pick-scale & pick-padding GET params to Viewer app
- Fix selecting bonds not adding their atoms in selection manager
- Add ``preferAtoms`` option to SelectLoci/HighlightLoci behaviors
- Make the implicit atoms of bond visuals pickable
    - Add ``preferAtomPixelPadding`` to Canvas3dInteractionHelper
- Add points & crosses visuals to Line representation
- Add ``pickPadding`` config option (look around in case target pixel is empty)
- Add ``multipleBonds`` param to bond visuals with options: off, symmetric, offset
- Fix ``argparse`` config in servers.

## [v2.3.3] - 2021-10-01

- Fix direct volume shader

## [v2.3.2] - 2021-10-01

- Prefer WebGL1 on iOS devices until WebGL2 support has stabilized.

## [v2.3.1] - 2021-09-28

- Add Charmm saccharide names
- Treat missing occupancy column as occupancy of 1
- Fix line shader not accounting for aspect ratio
- [Breaking] Fix point repr & shader
    - Was unusable with ``wboit``
    - Replaced ``pointFilledCircle`` & ``pointEdgeBleach`` params by ``pointStyle`` (square, circle, fuzzy)
    - Set ``pointSizeAttenuation`` to false by default
    - Set ``sizeTheme`` to ``uniform`` by default
- Add ``markerPriority`` option to Renderer (useful in combination with edges of marking pass)
- Add support support for ``chem_comp_bond`` and ``struct_conn`` categories (fixes ModelServer behavior where these categories should have been present)
- Model and VolumeServer: fix argparse config

## [v2.3.0] - 2021-09-06

- Take include/exclude flags into account when displaying aromatic bonds
- Improve marking performance
    - Avoid unnecessary draw calls/ui updates when marking
    - Check if loci is superset of visual
    - Check if loci overlaps with unit visual
    - Ensure ``Interval`` is used for ranges instead of ``SortedArray``
    - Add uniform marker type
    - Special case for reversing previous mark
- Add optional marking pass
    - Outlines visible and hidden parts of highlighted/selected groups
    - Add highlightStrength/selectStrength renderer params

## [v2.2.3] - 2021-08-25

- Add ``invertCantorPairing`` helper function
- Add ``Mesh`` processing helper ``.smoothEdges``
- Smooth border of molecular-surface with ``includeParent`` enabled
- Hide ``includeParent`` option from gaussian-surface visuals (not particularly useful)
- Improved ``StructureElement.Loci.size`` performance (for marking large cellpack models)
- Fix new ``TransformData`` issues (camera/bounding helper not showing up)
- Improve marking performance (avoid superfluous calls to ``StructureElement.Loci.isWholeStructure``)

## [v2.2.2] - 2021-08-11

- Fix ``TransformData`` issues [#133](https://github.com/molstar/molstar/issues/133)
- Fix ``mol-script`` query compiler const expression recognition.

## [v2.2.1] - 2021-08-02

- Add surrounding atoms (5 Angstrom) structure selection query
- [Breaking] Add maxDistance prop to ``IndexPairBonds``
- Fix coordinateSystem not handled in ``Structure.asParent``
- Add ``dynamicBonds`` to ``Structure`` props (force re-calc on model change)
    - Expose as optional param in root structure transform helper
- Add overpaint support to geometry exporters
- ``InputObserver`` improvements
  - normalize wheel speed across browsers/platforms
  - support Safari gestures (used by ``TrackballControls``)
  - ``PinchInput.fractionDelta`` and use it in ``TrackballControls``

## [v2.2.0] - 2021-07-31

- Add ``tubularHelices`` parameter to Cartoon representation
- Add ``SdfFormat`` and update SDF parser to be able to parse data headers according to spec (hopefully :)) #230
- Fix mononucleotides detected as polymer components (#229)
- Set default outline scale back to 1
- Improved DCD reader cell angle handling (interpret near 0 angles as 90 deg)
- Handle more residue/atom names commonly used in force-fields
- Add USDZ support to ``geo-export`` extension.
- Fix ``includeParent`` support for multi-instance bond visuals.
- Add ``operator`` Loci granularity, selecting everything with the same operator name.
- Prefer ``_label_seq_id`` fields in secondary structure assignment.
- Support new EMDB API (https://www.ebi.ac.uk/emdb/api/entry/map/[EMBD-ID]) for EM volume contour levels.
- ``Canvas3D`` tweaks:
    - Update ``forceDraw`` logic.
    - Ensure the scene is re-rendered when viewport size changes.
    - Support ``noDraw`` mode in ``PluginAnimationLoop``.

## [v2.1.0] - 2021-07-05

- Add parameter for to display aromatic bonds as dashes next to solid cylinder/line.
- Add backbone representation
- Fix outline in orthographic mode and set default scale to 2.

## [v2.0.7] - 2021-06-23

- Add ability to specify ``volumeIndex`` in ``Viewer.loadVolumeFromUrl`` to better support Volume Server inputs.
- Support in-place reordering for trajectory ``Frame.x/y/z`` arrays for better memory efficiency.
- Fixed text CIF encoder edge cases (most notably single whitespace not being escaped).

## [v2.0.6] - 2021-06-01

- Add glTF (GLB) and STL support to ``geo-export`` extension.
- Protein crosslink improvements
    - Change O-S bond distance to allow for NOS bridges (doi:10.1038/s41586-021-03513-3)
    - Added NOS-bridges query & improved disulfide-bridges query
- Fix #178: ``IndexPairBonds`` for non-single residue structures (bug due to atom reordering).
- Add volumetric color smoothing for MolecularSurface and GaussianSurface representations (#173)
- Fix nested 3d grid lookup that caused results being overwritten in non-covalent interactions computation.
- Basic implementation of ``BestDatabaseSequenceMapping`` (parse from CIF, color theme, superposition).
- Add atom id ranges support to Selection UI.

## [v2.0.5] - 2021-04-26

- Ability to pass ``Canvas3DContext`` to ``PluginContext.fromCanvas``.
- Relative frame support for ``Canvas3D`` viewport.
- Fix bug in screenshot copy UI.
- Add ability to select residues from a list of identifiers to the Selection UI.
- Fix SSAO bugs when used with ``Canvas3D`` viewport.
- Support for  full pausing (no draw) rendering: ``Canvas3D.pause(true)``.
- Add ``MeshBuilder.addMesh``.
- Add ``Torus`` primitive.
- Lazy volume loading support.
- [Breaking] ``Viewer.loadVolumeFromUrl`` signature change.
    - ``loadVolumeFromUrl(url, format, isBinary, isovalues, entryId)`` => ``loadVolumeFromUrl({ url, format, isBinary }, isovalues, { entryId, isLazy })``
- Add ``TextureMesh`` support to ``geo-export`` extension.

## [v2.0.4] - 2021-04-20

- [WIP] Mesh export extension
- ``Structure.eachAtomicHierarchyElement`` (#161)
- Fixed reading multi-line values in SDF format
- Fixed Measurements UI labels (#166)

## [v2.0.3] - 2021-04-09

- Add support for ``ColorTheme.palette`` designed for providing gradient-like coloring.
- [Breaking] The ``zip`` function is now asynchronous and expects a ``RuntimeContext``. Also added ``Zip()`` returning a ``Task``.
- [Breaking] Add ``CubeGridFormat`` in ``alpha-orbitals`` extension.

## [v2.0.2] - 2021-03-29

- Add ``Canvas3D.getRenderObjects``.
- [WIP] Animate state interpolating, including model trajectories
- Recognise MSE, SEP, TPO, PTR and PCA as non-standard amino-acids.
- Fix VolumeFromDensityServerCif transform label

## [v2.0.1] - 2021-03-23

- Exclude tsconfig.commonjs.tsbuildinfo from npm bundle

## [v2.0.0] - 2021-03-23

Too many changes to list as this is the start of the changelog... Notably, default exports are now forbidden.<|MERGE_RESOLUTION|>--- conflicted
+++ resolved
@@ -13,12 +13,9 @@
     - Add example mmCIF file with categories necessary to display Confal pyramids
     - Change the lookup logic of NtC steps from residues
 - Add support for download of gzipped files
-<<<<<<< HEAD
 - Don't filter IndexPairBonds by element-based rules in MOL/SDF and MOL2 (without symmetry) models
-=======
 - Fix Glycam Saccharide Names used by default
 - Prefer WebGL1 for more Safari versions to avoid broken GPU surfaces rendering
->>>>>>> 331bec11
 
 ## [v3.13.0] - 2022-07-24
 
