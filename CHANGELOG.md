# Change Log
All notable changes to this project will be documented in this file, following the suggestions of [Keep a CHANGELOG](http://keepachangelog.com/). This project adheres to [Semantic Versioning](http://semver.org/) for its most widely used - and defacto - public interfaces.

Note that since we don't clearly distinguish between a public and private interfaces there will be changes in non-major versions that are potentially breaking. If we make breaking changes to less used interfaces we will highlight it in here.


## [Unreleased]

<<<<<<< HEAD
- Integration of Dual depth peeling - OIT method
=======
## [v3.15.0] - 2022-08-23

>>>>>>> 19a9ed3e
- Fix wboit in Safari >=15 (add missing depth renderbuffer to wboit pass)
- Add 'Around Camera' option to Volume streaming
- Avoid queuing more than one update in Volume streaming

## [v3.14.0] - 2022-08-20

- Expose inter-bonds compute params in structure
- Improve performance of inter/intra-bonds compute
- Fix defaultAttribs handling in Canvas3DContext.fromCanvas
- Confal pyramids extension improvements
    - Add custom labels to Confal pyramids
    - Improve naming of some internal types in Confal pyramids extension coordinate
    - Add example mmCIF file with categories necessary to display Confal pyramids
    - Change the lookup logic of NtC steps from residues
- Add support for download of gzipped files
- Don't filter IndexPairBonds by element-based rules in MOL/SDF and MOL2 (without symmetry) models
- Fix Glycam Saccharide Names used by default
- Fix GPU surfaces rendering in Safari with WebGL2
- Add ``fov`` (Field of View) Canvas3D parameter
- Add ``sceneRadiusFactor`` Canvas3D parameter
- Add background pass (skybox, image, horizontal/radial gradient)
    - Set simple-settings presets via ``PluginConfig.Background.Styles``
    - Example presets in new backgrounds extension
    - Load skybox/image from URL or File (saved in session)
    - Opacity, saturation, lightness controls for skybox/image
    - Coverage (viewport or canvas) controls for image/gradient
- [Breaking] ``AssetManager`` needs to be passed to various graphics related classes
- Fix SSAO renderable initialization
- Reduce number of webgl state changes
    - Add ``viewport`` and ``scissor`` to state object
    - Add ``hasOpaque`` to scene object
- Handle edge cases where some renderables would not get (correctly) rendered
    - Fix text background rendering for opaque text
    - Fix helper scenes not shown when rendering directly to draw target
- Fix ``CustomElementProperty`` coloring not working

## [v3.13.0] - 2022-07-24

- Fix: only update camera state if manualReset is off (#494)
- Improve handling principal axes of points in a plane
- Add 'material' annotation support for textures
- More effort to avoid using ``flat`` qualifier in shaders: add ``dVaryingGroup``
- Enable ``immediateUpdate`` for iso level in isosurface and volume streaming controls
- Add support to download CCD from configurable URL

## [v3.12.1] - 2022-07-20

- Fix plugin behavior dispose logic to correctly unsubscribe observables.

## [v3.12.0] - 2022-07-17

- Add ``colorMarker`` option to Renderer. This disables the highlight and select marker at a shader level for faster rendering of large scenes in some cases.
- Bind shared textures only once per pass, not for each render item
- Fix missing 'material' annotation for some uniforms, causing unnecessary uniform updates
- Remove use of ``isnan`` in impostor shaders, not needed and causing slowdown
- Avoid using ``flat`` qualifier in shaders, causing slowdown
- Improve CellPack's ``adjustStyle`` option (disable ``colorMarker``, set component options, enable marking w/o ghost)
- Scan all entities when looking for ``struct_conn`` entries (fixes issue when the same ``label_asym_id`` is used in more than one entity)

## [v3.11.0] - 2022-07-04

- Add ``instanceGranularity`` option for marker, transparency, clipping, overpaint, substance data to save memory
- CellPack extension tweaks
    - Use instancing to create DNA/RNA curves to save memory
    - Enable ``instanceGranularity`` by default
    - Add ``adjustStyle`` option to LoadCellPackModel action (stylized, no multi-sample, no far clipping, chain picking)
- Structure Superposition now respects pivot's coordinate system

## [v3.10.2] - 2022-06-26

- Fix superfluous shader varying
- Improve use of gl_VertexID when possible

## [v3.10.1] - 2022-06-26

- Fix groupCount when updating TextureMesh-based visuals

## [v3.10.0] - 2022-06-24

- Add support for Glycam saccharide names
- Add ``PluginConfig.Viewport.ShowTrajectoryControls`` config option

## [v3.9.1] - 2022-06-19

- Fix missing ``super.componentWillUnmount()`` calls (@simeonborko)
- Fix missing ``uGroupCount`` update for visuals
- Fix missing aromatic bond display

## [v3.9.0] - 2022-05-30

- Improve picking by using drawbuffers (when available) to reduce number of drawcalls
- GPU timing support
    - Add ``timing-mode`` Viewer GET param
    - Add support for webgl timer queries
    - Add timer marks around GPU render & compute operations
- Volume Server CIF: Add check that a data block contains volume data before parsing
- Fix ``Scene.clear`` not clearing primitives & volumes arrays (@JonStargaryen)
- Fix rendering volumes when wboit is switched off and postprocessing is enabled

## [v3.8.2] - 2022-05-22

- Fix ``Scene.opacityAverage`` not taking xray shaded into account

## [v3.8.1] - 2022-05-14

- Fix issues with marking camera/handle helper (#433)
- Fix issues with array uniforms when running with headless-gl
- Fix Polymer Chain Instance coloring
- Improve performance of scene marker/opacity average calculation

## [v3.8.0] - 2022-04-30

- Add support for outlines around transparent objects
- Improve per-group transparency when wboit is switched off
- Improve ``ColorTheme`` typing with ``ColorType`` generic.
    - Defaults to ``ColorTypeLocation``
    - Set when using ``ColorTypeDirect`` or ``ColorTypeGrid``
- Fix case handling of ``struct_conf`` mmCIF enumeration field (#425)
- Fix ``allowTransparentBackfaces`` for per-group transparency
- Fix ``FormatRegistry.isApplicable`` returning true for unregistered formats
- Fix: handle building of ``GridLookup3D`` with zero cell size
- Fix ``ignoreLight`` for direct-volume rendering with webgl1
- Fix (non-black) outlines when using transparent background

## [v3.7.0] - 2022-04-13

- Fix ``xrayShaded`` for texture-mesh geometries
- [Breaking] Change ``allowTransparentBackfaces`` to ``transparentBackfaces`` with options ``off``, ``on``, ``opaque``. This was only added in 3.6.0, so allowing a breaking change here.
    - ``off``: don't show (default)
    - ``on``: show with transparency
    - ``opaque``: show fully opaque
- Add option to disable file drop overlay.

## [v3.6.2] - 2022-04-05

- ModelServer ligand queries: fixes for alternate locations, additional atoms & UNL ligand
- React 18 friendly ``useBehavior`` hook.

## [v3.6.1] - 2022-04-03

- Fix React18 related UI regressions.

## [v3.6.0] - 2022-04-03

- Check that model and coordinates have same element count when creating a trajectory
- Fix aromatic rings assignment: do not mix flags and planarity test
- Improve bonds assignment of coarse grained models: check for IndexPairBonds and exhaustive StructConn
- Fix unit mapping in bondedAtomicPairs MolScript query
- Improve pdb parsing: handle non unique atom and chain names (fixes #156)
- Fix volume streaming for entries with multiple contour lists
- Add ``allowTransparentBackfaces`` parameter to support double-sided rendering of transparent geometries
- Fix handling of case insensitive mmCIF enumeration fields (including entity.type)
- Fix ``disable-wboit`` Viewer GET param
- Add support for React 18.
    - Used by importing ``createPluginUI`` from ``mol-plugin-ui/react18``;
    - In Mol* 4.0, React 18 will become the default option.

## [v3.5.0] - 2022-03-25

- Fix issues with bounding-sphere & color-smoothing (mostly for small geometries)
- Support BCIF => CIF conversion in ``cif2bcif`` CLI tool

## [v3.4.0] - 2022-03-13

- Fix handling of mmcif with empty ``label_*`` fields
- Improve saccharide detection (compare against list from CCD)
- Fix legend label of hydrophobicity color theme
- Add ``LoadTrajectory`` action
- Add ``CustomImportControls`` to left panel
- Add Zenodo import extension (load structures, trajectories, volumes, and zip files)
- Fix loading of some compressed files within sessions
- Fix wrong element assignment for atoms with Charmm ion names
- Fix handling of empty symmetry cell data
- Add support for ``trr`` and ``nctraj`` coordinates files
- Add support for ``prmtop`` and ``top`` topology files

## [v3.3.1] - 2022-02-27

- Fix issue with unit boundary reuse (do at visual level instead)
- Add option to ignore ions for inter-unit bond computation

## [v3.3.0] - 2022-02-27

- Fix parsing contour-level from emdb v3 header files
- Fix invalid CSS (#376)
- Fix "texture not renderable" & "texture not bound" warnings (#319)
- Fix visual for bonds between two aromatic rings
- Fix visual for delocalized bonds (parsed from mmcif and mol2)
- Fix ring computation algorithm
- Add ``UnitResonance`` property with info about delocalized triplets
- Resolve marking in main renderer loop to improve overall performance
- Use ``throttleTime`` instead of ``debounceTime`` in sequence viewer for better responsiveness
- Change line geometry default ``scaleFactor`` to 2 (3 is too big after fixing line rendering)
- Trajectory animation performance improvements
    - Reuse ``Model.CoarseGrained`` for coordinate trajectories
    - Avoid calculating ``InterUnitBonds`` when ``Structure.parent`` ones are empty
    - Reuse unit boundary if sphere has not changed too much
    - Don't show 'inter-bond' and 'element-cross' visuals in line representations of polymerAndLigand preset
- Fix additional mononucleotides detected as polymer components
- Fix and improve ``canRemap`` handling in ``IntraUnitBonds``
- Reuse occlusion for secondary passes during multi-sampling
- Check if marking passes are needed before doing them
- Add ``resolutionScale`` parameter to allow trading quality of occlusion for performance

## [v3.2.0] - 2022-02-17

- Rename "best database mapping" to "SIFTS Mapping"
- Add schema and export support for ``atom_site.pdbx_sifts_xref_*`` fields
- Add schema export support for ``atom_site.pdbx_label_index`` field
- Add `traceOnly` parameter to chain/UniProt-based structure alignment
- Store ``IndexPairBonds`` as a dynamic property.

## [v3.1.0] - 2022-02-06

- Fix ``xrayShaded`` & ``ignoreLight`` params not working at the same time
- Add ``ignoreLight`` to component params
- Tweaks for cleaner default representation style
    - Cartoon: use ``nucleotide-ring`` instead of ``nucleotide-block``
    - Focus: use ``xrayShaded`` instead of opacity; adjust target size; don't show non-covalent interactions twice
- Fix representation preset side effects (changing post-processing parameters, see #363)
- Add Quick Styles panel (default, illustrative, stylized)
- Fix exported structure missing secondary-structure categories (#364)
- Fix volume streaming error message: distinguish between missing data and server error (#364)

## [v3.0.2] - 2022-01-30

- Fix color smoothing of elongated structures (by fixing ``Sphere.expand`` for spheres with highly directional extrema)
- Fix entity label not displayed when multiple instances of the same entity are highlighted
- Fix empty elements created in ``StructureElement.Loci.extendToAllInstances``
- Measurement options tweaks (allow larger ``textSize``; make ``customText`` essential)
- Fix visual visibility sync edge case when changing state snapshots

## [v3.0.1] - 2022-01-27

- Fix marking pass not working with ``transparentBackground``
- Fix pdbe xray maps url not https
- Fix entity-id color theme broken for non-IHM models
- Improve/fix marking of ``InteractionsInterUnitVisual`` (mark when all contact-feature members are given)
- Add missing "entity-id" and "enity-source" options for carbon coloring to "element-symbol" color theme
- Fix VolumeServer/query CLI
- Support automatic iso-value adjustment for VolumeServer data in ``Viewer.loadVolumeFromUrl``
- Emit drag event whenever started within viewport (not only for non-empty loci)

## [v3.0.0] - 2022-01-23

- Assembly handling tweaks:
    - Do not include suffix for "identity assembly operators"
    - Do not include assembly-related categories to export if the structure was composed from an assembly
    - Special case for ``structAsymMap`` if Mol* asym id operator mapping is present
- Support for opening ZIP files with multiple entries
- Add Model Export extension
- Bugfix: Automatically treat empty string as "non-present" value in BinaryCIF writer.
- Fix coarse model support in entity-id color theme
- Fix marking of carbohydrate visuals (whole chain could get marked instead of single residue)
- Add custom colors to "element-symbol", "molecule-type", "residue-name", and "secondary-structure" themes
- Support/bugfixes for ``atom_site.pdbx_sifts_xref`` categories
- Improve/fix marking of ``InteractionsIntraUnitVisual`` (mark when all contact-feature members are given)

## [v3.0.0-dev.10] - 2022-01-17

- Fix ``getOperatorsForIndex``
- Pass animation info (current frame & count) to state animations
    - Fix camera stutter for "camera spin" animation
- Add formal charge parsing support for MOL/SDF files (thanks @ptourlas)
- [Breaking] Cleaner looking ``MembraneOrientationVisuals`` defaults
- [Breaking] Add rock animation to trackball controls
    - Add ``animate`` to ``TrackballControlsParams``, remove ``spin`` and ``spinSpeed``
    - Add ``animate`` to ``SimpleSettingsParams``, remove ``spin``
- Add "camera rock" state animation
- Add support for custom colors to "molecule-type" theme
- [Breaking] Add style parameter to "illustrative" color theme
    - Defaults to "entity-id" style instead of "chain-id"
- Add "illustrative" representation preset

## [v3.0.0-dev.9] - 2022-01-09

- Add PDBj as a ``pdb-provider`` option
- Move Viewer APP to a separate file to allow use without importing light theme & index.html
- Add symmetry support for mol2 files (only spacegroup setting 1)
- Fix mol2 files element symbol assignment
- Improve bond assignment from ``IndexPairBonds``
    - Add ``key`` field for mapping to source data
    - Fix assignment of bonds with unphysical length
- Fix label/stats of single atom selection in multi-chain units

## [v3.0.0-dev.8] - 2021-12-31

- Add ``PluginFeatureDetection`` and disable WBOIT in Safari 15.
- Add ``disable-wboit`` Viewer GET param
- Add ``prefer-webgl1`` Viewer GET param
- [Breaking] Refactor direct-volume rendering
    - Remove isosurface render-mode (use GPU MC instead)
    - Move coloring into theme (like for other geometries/renderables)
        - Add ``direct`` color type
        - Remove color from transfer-function (now only alpha)
        - Add direct-volume color theme support
        - Add volume-value color theme
- [Breaking] Use size theme in molecular/gaussian surface & label representations
    - This is breaking because it was hardcoded to ``physical`` internally but the repr size theme default was ``uniform`` (now ``physical``)

## [v3.0.0-dev.7] - 2021-12-20

- Reduce number of created programs/shaders
    - Support specifying variants when creating graphics render-items
    - Change double-side shader param from define to uniform
    - Remove dMarkerType shader define (use uMarker as needed)
    - Support to ignore defines depending on the shader variant
    - Combine pickObject/pickInstance/pickGroup shader variants into one
    - Combine markingDepth/markingMask shader variants into one
    - Correctly set shader define flags for overpaint, transparency, substance, clipping
- [Breaking] Add per-object clip rendering properties (variant/objects)
    - ``SimpleSettingsParams.clipping.variant/objects`` and ``RendererParams.clip`` were removed

## [v3.0.0-dev.6] - 2021-12-19

- Enable temporal multi-sampling by default
    - Fix flickering during marking with camera at rest
- Enable ``aromaticBonds`` in structure representations by default
- Add ``PluginConfig.Structure.DefaultRepresentationPreset``
- Add ModelArchive support
    - schema extensions (e.g., AlphaFold uses it for the pLDDT score)
    - ModelArchive option in DownloadStructure action
    - ``model-archive`` GET parameter for Viewer app
    - ``Viewer.loadModelArchive`` method
- Improve support for loading AlphaFold structures
    - Automatic coloring by pLDDT
    - AlphaFold DB option in DownloadStructure action
    - ``afdb`` GET parameter for Viewer app
    - ``Viewer.loadAlphaFoldDb`` method
- Add QualityAssessment extension (using data from ma_qa_metric_local mmcif category)
    - pLDDT & qmean score: coloring, repr presets, molql symbol, loci labels (including avg for mutli-residue selections)
    - pLDDT: selection query
- Warn about erroneous symmetry operator matrix (instead of throwing an error)
- Added ``createPluginUI`` to ``mol-plugin-ui``
    - Support ``onBeforeUIRender`` to make sure initial UI works with custom presets and similar features.
- [Breaking] Removed ``createPlugin`` and ``createPluginAsync`` from ``mol-plugin-ui``
    - Please use ``createPluginUI`` instead
- Improve aromatic bonds handling
    - Don't detect aromatic bonds for rings < 5 atoms based on planarity
    - Prefer atoms in aromatic rings as bond reference positions

## [v3.0.0-dev.5] - 2021-12-16

- Fix initial camera reset not triggering for some entries.

## [v3.0.0-dev.4] - 2021-12-14

- Add ``bumpiness`` (per-object and per-group), ``bumpFrequency`` & ``bumpAmplitude`` (per-object) render parameters (#299)
- Change ``label`` representation defaults: Use text border instead of rectangle background
- Add outline color option to renderer
- Fix false positives in Model.isFromPdbArchive
- Add drag and drop support for loading any file, including multiple at once
    - If there are session files (.molx or .molj) among the dropped files, only the first session will be loaded
- Add drag and drop overlay
- Safari 15.1 - 15.3 WebGL 2 support workaround
- [Breaking] Move ``react`` and ``react-dom`` to ``peerDependencies``. This might break some builds.

## [v3.0.0-dev.3] - 2021-12-4

- Fix OBJ and USDZ export

## [v3.0.0-dev.2] - 2021-12-1

- Do not include tests and source maps in NPM package

## [v3.0.0-dev.0] - 2021-11-28

- Add multiple lights support (with color, intensity, and direction parameters)
- [Breaking] Add per-object material rendering properties
    - ``SimpleSettingsParams.lighting.renderStyle`` and ``RendererParams.style`` were removed
- Add substance theme with per-group material rendering properties
- ``StructureComponentManager.Options`` state saving support
- ``ParamDefinition.Group.presets`` support

## [v2.4.1] - 2021-11-28

- Fix: allow atoms in aromatic rings to do hydrogen bonds

## [v2.4.0] - 2021-11-25

- Fix secondary-structure property handling
    - StructureElement.Property was incorrectly resolving type & key
    - StructureSelectionQuery helpers 'helix' & 'beta' were not ensuring property availability
- Re-enable VAO with better workaround (bind null elements buffer before deleting)
- Add ``Representation.geometryVersion`` (increments whenever the geometry of any of its visuals changes)
- Add support for grid-based smoothing of Overpaint and Transparency visual state for surfaces

## [v2.3.9] - 2021-11-20

- Workaround: switch off VAO support for now

## [v2.3.8] - 2021-11-20

- Fix double canvas context creation (in plugin context)
- Fix unused vertex attribute handling (track which are used, disable the rest)
- Workaround for VAO issue in Chrome 96 (can cause WebGL to crash on geometry updates)

## [v2.3.7] - 2021-11-15

- Added ``ViewerOptions.collapseRightPanel``
- Added ``Viewer.loadTrajectory`` to support loading "composed" trajectories (e.g. from gro + xtc)
- Fix: handle parent in Structure.remapModel
- Add ``rounded`` and ``square`` helix profile options to Cartoon representation (in addition to the default ``elliptical``)

## [v2.3.6] - 2021-11-8

- Add additional measurement controls: orientation (box, axes, ellipsoid) & plane (best fit)
- Improve aromatic bond visuals (add ``aromaticScale``, ``aromaticSpacing``, ``aromaticDashCount`` params)
- [Breaking] Change ``adjustCylinderLength`` default to ``false`` (set to true for focus representation)
- Fix marker highlight color overriding select color
- CellPack extension update
    - add binary model support
    - add compartment (including membrane) geometry support
    - add latest mycoplasma model example
- Prefer WebGL1 in Safari 15.1.

## [v2.3.5] - 2021-10-19

- Fix sequence viewer for PDB files with COMPND record and multichain entities.
- Fix index pair bonds order assignment

## [v2.3.4] - 2021-10-12

- Fix pickScale not taken into account in line/point shader
- Add pixel-scale, pick-scale & pick-padding GET params to Viewer app
- Fix selecting bonds not adding their atoms in selection manager
- Add ``preferAtoms`` option to SelectLoci/HighlightLoci behaviors
- Make the implicit atoms of bond visuals pickable
    - Add ``preferAtomPixelPadding`` to Canvas3dInteractionHelper
- Add points & crosses visuals to Line representation
- Add ``pickPadding`` config option (look around in case target pixel is empty)
- Add ``multipleBonds`` param to bond visuals with options: off, symmetric, offset
- Fix ``argparse`` config in servers.

## [v2.3.3] - 2021-10-01

- Fix direct volume shader

## [v2.3.2] - 2021-10-01

- Prefer WebGL1 on iOS devices until WebGL2 support has stabilized.

## [v2.3.1] - 2021-09-28

- Add Charmm saccharide names
- Treat missing occupancy column as occupancy of 1
- Fix line shader not accounting for aspect ratio
- [Breaking] Fix point repr & shader
    - Was unusable with ``wboit``
    - Replaced ``pointFilledCircle`` & ``pointEdgeBleach`` params by ``pointStyle`` (square, circle, fuzzy)
    - Set ``pointSizeAttenuation`` to false by default
    - Set ``sizeTheme`` to ``uniform`` by default
- Add ``markerPriority`` option to Renderer (useful in combination with edges of marking pass)
- Add support support for ``chem_comp_bond`` and ``struct_conn`` categories (fixes ModelServer behavior where these categories should have been present)
- Model and VolumeServer: fix argparse config

## [v2.3.0] - 2021-09-06

- Take include/exclude flags into account when displaying aromatic bonds
- Improve marking performance
    - Avoid unnecessary draw calls/ui updates when marking
    - Check if loci is superset of visual
    - Check if loci overlaps with unit visual
    - Ensure ``Interval`` is used for ranges instead of ``SortedArray``
    - Add uniform marker type
    - Special case for reversing previous mark
- Add optional marking pass
    - Outlines visible and hidden parts of highlighted/selected groups
    - Add highlightStrength/selectStrength renderer params

## [v2.2.3] - 2021-08-25

- Add ``invertCantorPairing`` helper function
- Add ``Mesh`` processing helper ``.smoothEdges``
- Smooth border of molecular-surface with ``includeParent`` enabled
- Hide ``includeParent`` option from gaussian-surface visuals (not particularly useful)
- Improved ``StructureElement.Loci.size`` performance (for marking large cellpack models)
- Fix new ``TransformData`` issues (camera/bounding helper not showing up)
- Improve marking performance (avoid superfluous calls to ``StructureElement.Loci.isWholeStructure``)

## [v2.2.2] - 2021-08-11

- Fix ``TransformData`` issues [#133](https://github.com/molstar/molstar/issues/133)
- Fix ``mol-script`` query compiler const expression recognition.

## [v2.2.1] - 2021-08-02

- Add surrounding atoms (5 Angstrom) structure selection query
- [Breaking] Add maxDistance prop to ``IndexPairBonds``
- Fix coordinateSystem not handled in ``Structure.asParent``
- Add ``dynamicBonds`` to ``Structure`` props (force re-calc on model change)
    - Expose as optional param in root structure transform helper
- Add overpaint support to geometry exporters
- ``InputObserver`` improvements
  - normalize wheel speed across browsers/platforms
  - support Safari gestures (used by ``TrackballControls``)
  - ``PinchInput.fractionDelta`` and use it in ``TrackballControls``

## [v2.2.0] - 2021-07-31

- Add ``tubularHelices`` parameter to Cartoon representation
- Add ``SdfFormat`` and update SDF parser to be able to parse data headers according to spec (hopefully :)) #230
- Fix mononucleotides detected as polymer components (#229)
- Set default outline scale back to 1
- Improved DCD reader cell angle handling (interpret near 0 angles as 90 deg)
- Handle more residue/atom names commonly used in force-fields
- Add USDZ support to ``geo-export`` extension.
- Fix ``includeParent`` support for multi-instance bond visuals.
- Add ``operator`` Loci granularity, selecting everything with the same operator name.
- Prefer ``_label_seq_id`` fields in secondary structure assignment.
- Support new EMDB API (https://www.ebi.ac.uk/emdb/api/entry/map/[EMBD-ID]) for EM volume contour levels.
- ``Canvas3D`` tweaks:
    - Update ``forceDraw`` logic.
    - Ensure the scene is re-rendered when viewport size changes.
    - Support ``noDraw`` mode in ``PluginAnimationLoop``.

## [v2.1.0] - 2021-07-05

- Add parameter for to display aromatic bonds as dashes next to solid cylinder/line.
- Add backbone representation
- Fix outline in orthographic mode and set default scale to 2.

## [v2.0.7] - 2021-06-23

- Add ability to specify ``volumeIndex`` in ``Viewer.loadVolumeFromUrl`` to better support Volume Server inputs.
- Support in-place reordering for trajectory ``Frame.x/y/z`` arrays for better memory efficiency.
- Fixed text CIF encoder edge cases (most notably single whitespace not being escaped).

## [v2.0.6] - 2021-06-01

- Add glTF (GLB) and STL support to ``geo-export`` extension.
- Protein crosslink improvements
    - Change O-S bond distance to allow for NOS bridges (doi:10.1038/s41586-021-03513-3)
    - Added NOS-bridges query & improved disulfide-bridges query
- Fix #178: ``IndexPairBonds`` for non-single residue structures (bug due to atom reordering).
- Add volumetric color smoothing for MolecularSurface and GaussianSurface representations (#173)
- Fix nested 3d grid lookup that caused results being overwritten in non-covalent interactions computation.
- Basic implementation of ``BestDatabaseSequenceMapping`` (parse from CIF, color theme, superposition).
- Add atom id ranges support to Selection UI.

## [v2.0.5] - 2021-04-26

- Ability to pass ``Canvas3DContext`` to ``PluginContext.fromCanvas``.
- Relative frame support for ``Canvas3D`` viewport.
- Fix bug in screenshot copy UI.
- Add ability to select residues from a list of identifiers to the Selection UI.
- Fix SSAO bugs when used with ``Canvas3D`` viewport.
- Support for  full pausing (no draw) rendering: ``Canvas3D.pause(true)``.
- Add ``MeshBuilder.addMesh``.
- Add ``Torus`` primitive.
- Lazy volume loading support.
- [Breaking] ``Viewer.loadVolumeFromUrl`` signature change.
    - ``loadVolumeFromUrl(url, format, isBinary, isovalues, entryId)`` => ``loadVolumeFromUrl({ url, format, isBinary }, isovalues, { entryId, isLazy })``
- Add ``TextureMesh`` support to ``geo-export`` extension.

## [v2.0.4] - 2021-04-20

- [WIP] Mesh export extension
- ``Structure.eachAtomicHierarchyElement`` (#161)
- Fixed reading multi-line values in SDF format
- Fixed Measurements UI labels (#166)

## [v2.0.3] - 2021-04-09

- Add support for ``ColorTheme.palette`` designed for providing gradient-like coloring.
- [Breaking] The ``zip`` function is now asynchronous and expects a ``RuntimeContext``. Also added ``Zip()`` returning a ``Task``.
- [Breaking] Add ``CubeGridFormat`` in ``alpha-orbitals`` extension.

## [v2.0.2] - 2021-03-29

- Add ``Canvas3D.getRenderObjects``.
- [WIP] Animate state interpolating, including model trajectories
- Recognise MSE, SEP, TPO, PTR and PCA as non-standard amino-acids.
- Fix VolumeFromDensityServerCif transform label

## [v2.0.1] - 2021-03-23

- Exclude tsconfig.commonjs.tsbuildinfo from npm bundle

## [v2.0.0] - 2021-03-23

Too many changes to list as this is the start of the changelog... Notably, default exports are now forbidden.<|MERGE_RESOLUTION|>--- conflicted
+++ resolved
@@ -6,12 +6,9 @@
 
 ## [Unreleased]
 
-<<<<<<< HEAD
+## [v3.15.0] - 2022-08-23
+
 - Integration of Dual depth peeling - OIT method
-=======
-## [v3.15.0] - 2022-08-23
-
->>>>>>> 19a9ed3e
 - Fix wboit in Safari >=15 (add missing depth renderbuffer to wboit pass)
 - Add 'Around Camera' option to Volume streaming
 - Avoid queuing more than one update in Volume streaming
