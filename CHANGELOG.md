--- conflicted
+++ resolved
@@ -24,13 +24,9 @@
     - `scaled`, divides by `devicePixelRatio`
     - `native`, no changes
 - Add `CustomProperty.Context.errorContext` to support reporting errors during loading of custom properties (#1254)
-<<<<<<< HEAD
-  - Use in MolViewSpec extension
-- Remove use of deprecated SASS explicit color functions
-=======
     - Use in MolViewSpec extension
 - Mesoscale Explorer: fix color & style issues
->>>>>>> bc2d8a4c
+- Remove use of deprecated SASS explicit color functions
 
 ## [v4.6.0] - 2024-08-28
 
