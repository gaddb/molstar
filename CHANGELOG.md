# Change Log
All notable changes to this project will be documented in this file, following the suggestions of [Keep a CHANGELOG](http://keepachangelog.com/). This project adheres to [Semantic Versioning](http://semver.org/) for its most widely used - and defacto - public interfaces.

Note that since we don't clearly distinguish between a public and private interfaces there will be changes in non-major versions that are potentially breaking. If we make breaking changes to less used interfaces we will highlight it in here.


## [Unreleased]

<<<<<<< HEAD
- Add color interpolation to impostor cylinders
=======
- Add new `cartoon` visuals to support atomic nucleotide base with sugar
- Add `thicknessFactor` to `cartoon` representation for scaling nucleotide block/ring/atomic-fill visuals
- Use bonds from `_struct_conn` in mmCIF files that use `label_seq_id`
- Fix measurement label `offsetZ` default: not needed when `scaleByRadius` is enbaled
- Support for label rendering in HeadlessPluginContext
- MolViewSpec extension
  - Support all X11 colors
  - Support relative URIs
  - CLI tools: mvs-validate, mvs-render, mvs-print-schema
  - Labels applied in one node
- ModelServer SDF/MOL2 ligand export: fix atom indices when additional atoms are present
- Avoid showing (and calculating) inter-unit bonds for huge structures

## [v3.43.1] - 2023-12-04

- Fix `react-markdown` dependency

## [v3.43.0] - 2023-12-02

- Fix `State.tryGetCellData` (return type & data check)
- Don't change camera.target unless flyMode or pointerLock are enabled
- Handle empty CIF files
- Snapshot improvements:
    - Add `key` property
    - Ability to existing snapshot name, key, and description
    - Support markdown in descriptions (ignores all HTML tags)
    - Ability to link to snapshots by key from descriptions
    - Separate UI control showing description of the current snapshot
- Do not activate drag overlay for non-file content
- Add `structure-element-sphere` visual to `spacefill` representation
- Fix missing `await` in `HeadlessPluginContext.saveStateSnapshot`
- Added support for providing custom sequence viewers to the plugin spec
- MolViewSpec extension (MVS)
- Add URL parameters `mvs-url`, `mvs-data`, `mvs-format`
- Add drag&drop for `.mvsj` files
- Fix `bumpiness` scaling with `ignoreLight` enabled
- Add `transforms` & `label` params to `ShapeFromPly`
- Optimize `LociSelectManager.selectOnly` to avoid superfluous loci set operations
- Dispose of viewer on `unload` event to aid GC

## [v3.42.0] - 2023-11-05

- Fix handling of PDB files with insertion codes (#945)
- Fix de-/saturate of colors with no hue
- Improve `distinctColors` function
    - Add `sort` and `sampleCountFactor` parameters
    - Fix clustering issues
- Add `clipPrimitive` option to spheres geometry, clipping whole spheres instead of cutting them
- Add `DragAndDropManager`
- Add `options` support for default bond labels

## [v3.41.0] - 2023-10-15

- Add `PluginContext.initialized` promise & support for it in the `Plugin` UI component.
- Fix undesired interaction between settings panel and the panel on the right.
- Add ability to customize server parameters for `RCSBAssemblySymmetry`.

## [v3.40.1] - 2023-09-30

- Do not call `updateFocusRepr` if default `StructureFocusRepresentation` isn't present.
- Treat "tap" as a click in `InputObserver`
- ModelServer ligand queries: fix atom count reported by SDF/MOL/MOL2 export
- CCD extension: Make visuals for aromatic bonds configurable
- Add optional `file?: CifFile` to `MmcifFormat.data`
- Add support for webgl extensions
    - `WEBGL_clip_cull_distance`
    - `EXT_conservative_depth`
    - `WEBGL_stencil_texturing`
    - `EXT_clip_control`
- Add `MultiSampleParams.reduceFlicker` (to be able to switch it off)
- Add `alphaThickness` parameter to adjust alpha of spheres for radius
- Ability to hide "right" panel from simplified viewport controls
- Add `blockIndex` parameter to TrajectoryFromMmCif
- Fix bounding sphere calculation for "element-like" visuals
- Fix RCSB PDB validation report URL
- Add sharpening postprocessing option
- Take pixel-ratio into account for outline scale
- Gracefully handle missing HTMLImageElement
- Fix pixel-ratio changes not applied to all render passes

## [v3.39.0] - 2023-09-02

- Add some elements support for `guessElementSymbolString` function
- Faster bounding rectangle calculation for imposter spheres
- Allow toggling of hydrogens as part of `LabelTextVisual`

## [v3.38.3] - 2023-07-29

- Fix imposter spheres not updating, e.g. in trajectories (broke in v3.38.0)

## [v3.38.2] - 2023-07-24

- Don't rely solely on `chem_comp_atom` when detecting CCD files (#877)
- Actually support non-physical keys in `Bindings.Trigger.code`

## [v3.38.1] - 2023-07-22

- Fix pixel-scale not updated in SSAO pass

## [v3.38.0] - 2023-07-18

- Fix display issue with SIFTS mapping
- Support non-physical keys in `Bindings.Trigger.code`
- Update `getStateSnapshot` to only overwrite current snapshot if it was created automatically
- Fix distinct palette's `getSamples` infinite loop
- Add 'NH2', 'FOR', 'FMT' to `CommonProteinCaps`
- Add `opened` event to `PluginStateSnapshotManager`
- Properly switch-off fog
- Add `approximate` option for spheres rendering
- Reduce `Spheres` memory usage
    - Derive mapping from VertexID
    - Pull position and group from texture
- Add `Euler` math primitive
- Add stride option to element sphere & point visuals
- Add `disabledExtensions` field to default viewer's options
- Add `LRUCache.remove`
- Add 'Chain Instance' and 'Uniform' options for 'Carbon Color' param (in Color Theme: Element Symbol)

## [v3.37.1] - 2023-06-20

- Fix issues with wboit/dpoit in large scenes
- Fix lines, text, points rendering (broken in v3.37.0)

## [v3.37.0] - 2023-06-17

- Add `inverted` option to `xrayShaded` parameter
- Model-export extension: Add ability to set a file name for structures
- Add `contextHash` to `SizeTheme`
- Add mipmap-based blur for image backgrounds

## [v3.36.1] - 2023-06-11

- Allow parsing of CCD ligand files
- Add dedicated wwPDB CCD extension to align and visualize ideal & model CCD coordinates
- Make operators in `IndexPairBonds` a directed property
- Remove erroneous bounding-box overlap test in `Structure.eachUnitPair`
- Fix `EdgeBuilder.addNextEdge` for loop edges
- Optimize inter unit bond compute
- Ensure consistent state for volume representation (#210)
- Improve SSAO for thin geometry (e.g. lines)
- Add snapshot support for structure selections
- Add `nucleicProfile` parameter to cartoon representation
- Add `cartoon` theme with separate colorings for for mainchain and sidechain visuals
>>>>>>> 8b4d987f

## [v3.35.0] - 2023-05-14

- Enable odd dash count (1,3,5)
- Add principal axes spec and fix edge cases
- Add a uniform color theme for NtC tube that still paints residue and segment dividers in a different color
- Mesh exporter improvements
    - Support points & lines in glTF export
    - Set alphaMode and doubleSided in glTF export
    - Fix flipped cylinder caps
- Fix bond assignments `struct_conn` records referencing waters
- Add StructConn extension providing functions for inspecting struct_conns
- Fix `PluginState.setSnapshot` triggering unnecessary state updates
- Fix an edge case in the `mol-state`'s `State` when trying to apply a transform to an existing Null object
- Add `SbNcbrPartialCharges` extension for coloring and labeling atoms and residues by partial atomic charges
  - uses custom mmcif categories `_sb_ncbr_partial_atomic_charges_meta` and `_sb_ncbr_partial_atomic_charges` (more info in [README.md](./src/extensions/sb-ncbr/README.md))
- Parse HEADER record when reading PDB file
- Support `ignoreHydrogens` in interactions representation
- Add hydroxyproline (HYP) commonly present in collagen molecules to the list of amino acids
- Fix assemblies for Archive PDB files (do not generate unique `label_asym_id` if `REMARK 350` is present)
- Add additional functions to `core.math` in `mol-script`
    - `cantorPairing`, `sortedCantorPairing`, `invertCantorPairing`,
    - `trunc`, `sign`

## [v3.34.0] - 2023-04-16

- Avoid `renderMarkingDepth` for fully transparent renderables
- Remove `camera.far` doubling workaround
- Add `ModifiersKeys.areNone` helper function
- Do not render NtC tube segments unless all required atoms are present in the structure
- Fix rendering issues caused by VAO reuse
- Add "Zoom All", "Orient Axes", "Reset Axes" buttons to the "Reset Camera" button
- Improve trackball move-state handling when key bindings use modifiers
- Fix rendering with very small viewport and SSAO enabled
- Fix `.getAllLoci` for structure representations with `structure.child`
- Fix `readAllLinesAsync` refering to dom length property
- Make mol-util/file-info node compatible
- Add `eachLocation` to representation/visual interface

## [v3.33.0] - 2023-04-02

- Handle resizes of viewer element even when window remains the same size
- Throttle canvas resize events
- Selection toggle buttons hidden if selection mode is off
- Camera focus loci bindings allow reset on click-away to be overridden
- Input/controls improvements
    - Move or fly around the scene using keys
    - Pointer lock to look around scene
    - Toggle spin/rock animation using keys
- Apply bumpiness as lightness variation with `ignoreLight`
- Remove `JSX` reference from `loci-labels.ts`
- Fix overpaint/transparency/substance smoothing not updated when geometry changes
- Fix camera project/unproject when using offset viewport
- Add support for loading all blocks from a mmcif file as a trajectory
- Add `Frustum3D` and `Plane3D` math primitives
- Include `occupancy` and `B_iso_or_equiv` when creating `Conformation` from `Model`
- Remove LazyImports (introduced in v3.31.1)

## [v3.32.0] - 2023-03-20

- Avoid rendering of fully transparent renderables
- Add occlusion color parameter
- Fix issue with outlines and orthographic camera
- Reduce over-blurring occlusion at larger view distances
- Fix occlusion artefact with non-canvas viewport and pixel-ratio > 1
- Update nodejs-shims conditionals to handle polyfilled document object in NodeJS environment.
- Ensure marking edges are at least one pixel wide
- Add exposure parameter to renderer
- Only trigger marking when mouse is directly over canvas
- Fix blurry occlusion in screenshots
- [Breaking] Add `setFSModule` to `mol-util/data-source` instead of trying to trick WebPack

## [v3.31.4] - 2023-02-24

- Allow link cylinder/line `dashCount` set to '0'
- Stop animation loop when disposing `PluginContext` (thanks @gfrn for identifying the issue)

## [v3.31.3] - 2023-02-22

- Fix impostor bond visuals not correctly updating on `sizeFactor` changes
- Fix degenerate case in PCA
- Fix near clipping avoidance in impostor shaders
- Update `fs` import in `data-source.ts`

## [v3.31.2] - 2023-02-12

- Fix exit code of volume pack executable (pack.ts). Now exits with non-0 status when an error happens
- Remove pca transform from components ui focus (too distracting)
- Fix artefacts with opaque outlines behind transparent objects
- Fix polymer trace visual not updating
- Fix use of `WEBGL_provoking_vertex`

## [v3.31.1] - 2023-02-05

- Improve Component camera focus based on the PCA of the structure and the following rules:
    - The first residue should be in first quadrant if there is only one chain
    - The average position of the residues of the first chain should be in the first quadrant if there is more than one chain
- Add `HeadlessPluginContext` and `HeadlessScreenshotHelper` to be used in Node.js
- Add example `image-renderer`
- Fix wrong offset when rendering text with orthographic projection
- Update camera/handle helper when `devicePixelRatio` changes
- Add various options to customize the axes camera-helper
- Fix issue with texture-mesh color smoothing when changing themes
- Add fast boundary helper and corresponding unit trait
- Add Observable for Canvas3D commits

## [v3.30.0] - 2023-01-29

- Improve `Dnatco` extension
    - Factor out common code in `Dnatco` extension
    - Add `NtC tube` visual. Applicable for structures with NtC annotation
    - [Breaking] Rename `DnatcoConfalPyramids` to `DnatcoNtCs`
- Improve boundary calculation performance
- Add option to create & include images in state snapshots
- Fix SSAO artefacts with high bias values
- Fix SSAO resolution scale parameter handling
- Improve outlines, visually more stable at different view distances

## [v3.29.0] - 2023-01-15

- `meshes` extension: Fixed a bug in mesh visualization (show backfaces when opacity < 1)
- Add color quick select control to Volume controls
- Fix `dropFiles` bug
- Fix some cyclic imports and reduce the use of const enums. This should make it easier to use the library with the `isolatedModules: true` TS config.
- Fix `dropFiles` bug (#679)
- Add `input type='color'` picker to `CombinedColorControl`
- Set `ParameterMappingControl` disabled when state is updating
- Performance tweaks
    - Update clip `defines` only when changed
    - Check for identity in structure/unit areEqual methods
    - Avoid cloning of structure representation parameters
    - Make SymmetryOperator.createMapping monomorphic
    - Improve bonding-sphere calculation
    - Defer Scene properties calculation (markerAverage, opacityAverage, hasOpaque)
    - Improve checks in in UnitsRepresentation setVisualState
- Add StructureElement.Loci.forEachLocation
- Add RepresentationRegistry.clear and ThemeRegistry.clear
- Add generic Loci support for overpaint, substance, clipping themes
- Add `.getCenter` and `.center` to `Camera`
- Add support to dim unmarked groups
- Add support for marker edge strength

## [v3.28.0] - 2022-12-20

- Show histogram in direct volume control point settings
- Add `solidInterior` parameter to sphere/cylinder impostors
- [Breaking] Tweak `ignoreHydrogens` non-polar handling (introduced in 3.27.0)
- Add `meshes` and `volumes-and-segmentations` extensions
    - See https://molstarvolseg.ncbr.muni.cz/ for more info
- Fix missing support for info in `ParamDefinition.Converted`
- Add support for multi-visual volume representations
- Improve volume isosurface bounding-sphere
- Add basic volume segmentation support to core
    - Add `Volume.Segment` model
    - Add `Segmentation` custom volume property
    - Add `SegmentRepresentation` representation
    - Add `volume-segment` color theme
- Fix GPU marching cubes failing for large meshes with webgl2 (due to use of float16)

## [v3.27.0] - 2022-12-15

- Add an `includeTransparent` parameter to hide/show outlines of components that are transparent
- Fix 'once' for animations of systems with many frames
- Better guard against issue (black fringes) with bumpiness in impostors
- Improve impostor shaders
    - Fix sphere near-clipping with orthographic projection
    - Fix cylinder near-clipping
    - Add interior cylinder caps
    - Add per-pixel object clipping
- Fix `QualityAssessment` assignment bug for structures with different auth vs label sequence numbering
- Refresh `ApplyActionControl`'s param definition when toggling expanded state
- Fix `struct_conn` bond assignment for ions
- Ability to show only polar hydrogens

## [v3.26.0] - 2022-12-04

- Support for ``powerPreference`` webgl attribute. Add ``PluginConfig.General.PowerPreference`` and ``power-preference`` Viewer GET param.
- Excluded common protein caps `NME` and `ACE` from the ligand selection query
- Add screen-space shadow post-processing effect
- Add "Structure Molecular Surface" visual
- Add `external-volume` theme (coloring of arbitrary geometries by user-selected volume)

## [v3.25.1] - 2022-11-20

- Fix edge-case in `Structure.eachUnitPair` with single-element units
- Fix 'auto' structure-quality for coarse models

## [v3.25.0] - 2022-11-16

- Fix handling of gzipped assets (reverts #615)

## [v3.24.0] - 2022-11-13

- Make `PluginContext.initContainer` checkered canvas background optional
- Store URL of downloaded assets to detect zip/gzip based on extension (#615)
- Add optional `operator.key`; can be referenced in `IndexPairBonds`
- Add overpaint/transparency/substance theme strength to representations
- Fix viewport color for transparent background

## [v3.23.0] - 2022-10-19

- Add `PluginContext.initContainer/mount/unmount` methods; these should make it easier to reuse a plugin context with both custom and built-in UI
- Add `PluginContext.canvas3dInitialized`
- `createPluginUI` now resolves after the 3d canvas has been initialized
- Change EM Volume Streaming default from `Whole Structure` to `Auto`

## [v3.22.0] - 2022-10-17

- Replace `VolumeIsosurfaceParams.pickingGranularity` param with `Volume.PickingGranuality`

## [v3.21.0] - 2022-10-17

- Add `VolumeIsosurfaceParams.pickingGranularity` param
- Prevent component controls collapsing when option is selected

## [v3.20.0] - 2022-10-16

- [Breaking] Rename the ``model-index`` color theme to ``trajectory-index``
- Add a new ``model-index`` color theme that uniquely colors each loaded model
- Add the new ``model-index`` and ``structure-index`` color themes as an option for the carbon color in the ``element-symbol`` and ``ilustrative`` color themes
- Add ``structure-index`` color theme that uniquely colors each root structure
- Add ``nearest`` method to ``Lookup3D``
- Add mipmap-based blur for skybox backgrounds

## [v3.19.0] - 2022-10-01

- Fix "empty textures" error on empty canvas
- Optimize BinaryCIF integer packing encoder
- Fix dual depth peeling when post-processing is off or when rendering direct-volumes
- Add ``cameraClipping.minNear`` parameter
- Fix black artifacts on specular highlights with transparent background

## [v3.18.0] - 2022-09-17

- Integration of Dual depth peeling - OIT method
- Stereo camera improvements
    - Fix param updates not applied
    - Better param ranges and description
    - Add timer.mark for left/right camera

## [v3.17.0] - 2022-09-11

- [Fix] Clone ``Canvas3DParams`` when creating a ``Canvas3D`` instance to prevent shared state between multiple instances
- Add ``includeResidueTest`` option to ``alignAndSuperposeWithSIFTSMapping``
- Add ``parentDisplay`` param for interactions representation.
- [Experimental] Add support for PyMOL, VMD, and Jmol atom expressions in selection scripts
- Support for ``failIfMajorPerformanceCaveat`` webgl attribute. Add ``PluginConfig.General.AllowMajorPerformanceCaveat`` and ``allow-major-performance-caveat`` Viewer GET param.
- Fix handling of PDB TER records (#549)
- Add support for getting multiple loci from a representation (``.getAllLoci()``)
- Add ``key`` property to intra- and inter-bonds for referencing source data
- Fix click event triggered after move

## [v3.16.0] - 2022-08-25

- Support ``globalColorParams`` and ``globalSymmetryParams`` in common representation params
- Support ``label`` parameter in ``Viewer.loadStructureFromUrl``
- Fix ``ViewportHelpContent`` Mouse Controls section

## [v3.15.0] - 2022-08-23

- Fix wboit in Safari >=15 (add missing depth renderbuffer to wboit pass)
- Add 'Around Camera' option to Volume streaming
- Avoid queuing more than one update in Volume streaming

## [v3.14.0] - 2022-08-20

- Expose inter-bonds compute params in structure
- Improve performance of inter/intra-bonds compute
- Fix defaultAttribs handling in Canvas3DContext.fromCanvas
- Confal pyramids extension improvements
    - Add custom labels to Confal pyramids
    - Improve naming of some internal types in Confal pyramids extension coordinate
    - Add example mmCIF file with categories necessary to display Confal pyramids
    - Change the lookup logic of NtC steps from residues
- Add support for download of gzipped files
- Don't filter IndexPairBonds by element-based rules in MOL/SDF and MOL2 (without symmetry) models
- Fix Glycam Saccharide Names used by default
- Fix GPU surfaces rendering in Safari with WebGL2
- Add ``fov`` (Field of View) Canvas3D parameter
- Add ``sceneRadiusFactor`` Canvas3D parameter
- Add background pass (skybox, image, horizontal/radial gradient)
    - Set simple-settings presets via ``PluginConfig.Background.Styles``
    - Example presets in new backgrounds extension
    - Load skybox/image from URL or File (saved in session)
    - Opacity, saturation, lightness controls for skybox/image
    - Coverage (viewport or canvas) controls for image/gradient
- [Breaking] ``AssetManager`` needs to be passed to various graphics related classes
- Fix SSAO renderable initialization
- Reduce number of webgl state changes
    - Add ``viewport`` and ``scissor`` to state object
    - Add ``hasOpaque`` to scene object
- Handle edge cases where some renderables would not get (correctly) rendered
    - Fix text background rendering for opaque text
    - Fix helper scenes not shown when rendering directly to draw target
- Fix ``CustomElementProperty`` coloring not working

## [v3.13.0] - 2022-07-24

- Fix: only update camera state if manualReset is off (#494)
- Improve handling principal axes of points in a plane
- Add 'material' annotation support for textures
- More effort to avoid using ``flat`` qualifier in shaders: add ``dVaryingGroup``
- Enable ``immediateUpdate`` for iso level in isosurface and volume streaming controls
- Add support to download CCD from configurable URL

## [v3.12.1] - 2022-07-20

- Fix plugin behavior dispose logic to correctly unsubscribe observables.

## [v3.12.0] - 2022-07-17

- Add ``colorMarker`` option to Renderer. This disables the highlight and select marker at a shader level for faster rendering of large scenes in some cases.
- Bind shared textures only once per pass, not for each render item
- Fix missing 'material' annotation for some uniforms, causing unnecessary uniform updates
- Remove use of ``isnan`` in impostor shaders, not needed and causing slowdown
- Avoid using ``flat`` qualifier in shaders, causing slowdown
- Improve CellPack's ``adjustStyle`` option (disable ``colorMarker``, set component options, enable marking w/o ghost)
- Scan all entities when looking for ``struct_conn`` entries (fixes issue when the same ``label_asym_id`` is used in more than one entity)

## [v3.11.0] - 2022-07-04

- Add ``instanceGranularity`` option for marker, transparency, clipping, overpaint, substance data to save memory
- CellPack extension tweaks
    - Use instancing to create DNA/RNA curves to save memory
    - Enable ``instanceGranularity`` by default
    - Add ``adjustStyle`` option to LoadCellPackModel action (stylized, no multi-sample, no far clipping, chain picking)
- Structure Superposition now respects pivot's coordinate system

## [v3.10.2] - 2022-06-26

- Fix superfluous shader varying
- Improve use of gl_VertexID when possible

## [v3.10.1] - 2022-06-26

- Fix groupCount when updating TextureMesh-based visuals

## [v3.10.0] - 2022-06-24

- Add support for Glycam saccharide names
- Add ``PluginConfig.Viewport.ShowTrajectoryControls`` config option

## [v3.9.1] - 2022-06-19

- Fix missing ``super.componentWillUnmount()`` calls (@simeonborko)
- Fix missing ``uGroupCount`` update for visuals
- Fix missing aromatic bond display

## [v3.9.0] - 2022-05-30

- Improve picking by using drawbuffers (when available) to reduce number of drawcalls
- GPU timing support
    - Add ``timing-mode`` Viewer GET param
    - Add support for webgl timer queries
    - Add timer marks around GPU render & compute operations
- Volume Server CIF: Add check that a data block contains volume data before parsing
- Fix ``Scene.clear`` not clearing primitives & volumes arrays (@JonStargaryen)
- Fix rendering volumes when wboit is switched off and postprocessing is enabled

## [v3.8.2] - 2022-05-22

- Fix ``Scene.opacityAverage`` not taking xray shaded into account

## [v3.8.1] - 2022-05-14

- Fix issues with marking camera/handle helper (#433)
- Fix issues with array uniforms when running with headless-gl
- Fix Polymer Chain Instance coloring
- Improve performance of scene marker/opacity average calculation

## [v3.8.0] - 2022-04-30

- Add support for outlines around transparent objects
- Improve per-group transparency when wboit is switched off
- Improve ``ColorTheme`` typing with ``ColorType`` generic.
    - Defaults to ``ColorTypeLocation``
    - Set when using ``ColorTypeDirect`` or ``ColorTypeGrid``
- Fix case handling of ``struct_conf`` mmCIF enumeration field (#425)
- Fix ``allowTransparentBackfaces`` for per-group transparency
- Fix ``FormatRegistry.isApplicable`` returning true for unregistered formats
- Fix: handle building of ``GridLookup3D`` with zero cell size
- Fix ``ignoreLight`` for direct-volume rendering with webgl1
- Fix (non-black) outlines when using transparent background

## [v3.7.0] - 2022-04-13

- Fix ``xrayShaded`` for texture-mesh geometries
- [Breaking] Change ``allowTransparentBackfaces`` to ``transparentBackfaces`` with options ``off``, ``on``, ``opaque``. This was only added in 3.6.0, so allowing a breaking change here.
    - ``off``: don't show (default)
    - ``on``: show with transparency
    - ``opaque``: show fully opaque
- Add option to disable file drop overlay.

## [v3.6.2] - 2022-04-05

- ModelServer ligand queries: fixes for alternate locations, additional atoms & UNL ligand
- React 18 friendly ``useBehavior`` hook.

## [v3.6.1] - 2022-04-03

- Fix React18 related UI regressions.

## [v3.6.0] - 2022-04-03

- Check that model and coordinates have same element count when creating a trajectory
- Fix aromatic rings assignment: do not mix flags and planarity test
- Improve bonds assignment of coarse grained models: check for IndexPairBonds and exhaustive StructConn
- Fix unit mapping in bondedAtomicPairs MolScript query
- Improve pdb parsing: handle non unique atom and chain names (fixes #156)
- Fix volume streaming for entries with multiple contour lists
- Add ``allowTransparentBackfaces`` parameter to support double-sided rendering of transparent geometries
- Fix handling of case insensitive mmCIF enumeration fields (including entity.type)
- Fix ``disable-wboit`` Viewer GET param
- Add support for React 18.
    - Used by importing ``createPluginUI`` from ``mol-plugin-ui/react18``;
    - In Mol* 4.0, React 18 will become the default option.

## [v3.5.0] - 2022-03-25

- Fix issues with bounding-sphere & color-smoothing (mostly for small geometries)
- Support BCIF => CIF conversion in ``cif2bcif`` CLI tool

## [v3.4.0] - 2022-03-13

- Fix handling of mmcif with empty ``label_*`` fields
- Improve saccharide detection (compare against list from CCD)
- Fix legend label of hydrophobicity color theme
- Add ``LoadTrajectory`` action
- Add ``CustomImportControls`` to left panel
- Add Zenodo import extension (load structures, trajectories, volumes, and zip files)
- Fix loading of some compressed files within sessions
- Fix wrong element assignment for atoms with Charmm ion names
- Fix handling of empty symmetry cell data
- Add support for ``trr`` and ``nctraj`` coordinates files
- Add support for ``prmtop`` and ``top`` topology files

## [v3.3.1] - 2022-02-27

- Fix issue with unit boundary reuse (do at visual level instead)
- Add option to ignore ions for inter-unit bond computation

## [v3.3.0] - 2022-02-27

- Fix parsing contour-level from emdb v3 header files
- Fix invalid CSS (#376)
- Fix "texture not renderable" & "texture not bound" warnings (#319)
- Fix visual for bonds between two aromatic rings
- Fix visual for delocalized bonds (parsed from mmcif and mol2)
- Fix ring computation algorithm
- Add ``UnitResonance`` property with info about delocalized triplets
- Resolve marking in main renderer loop to improve overall performance
- Use ``throttleTime`` instead of ``debounceTime`` in sequence viewer for better responsiveness
- Change line geometry default ``scaleFactor`` to 2 (3 is too big after fixing line rendering)
- Trajectory animation performance improvements
    - Reuse ``Model.CoarseGrained`` for coordinate trajectories
    - Avoid calculating ``InterUnitBonds`` when ``Structure.parent`` ones are empty
    - Reuse unit boundary if sphere has not changed too much
    - Don't show 'inter-bond' and 'element-cross' visuals in line representations of polymerAndLigand preset
- Fix additional mononucleotides detected as polymer components
- Fix and improve ``canRemap`` handling in ``IntraUnitBonds``
- Reuse occlusion for secondary passes during multi-sampling
- Check if marking passes are needed before doing them
- Add ``resolutionScale`` parameter to allow trading quality of occlusion for performance

## [v3.2.0] - 2022-02-17

- Rename "best database mapping" to "SIFTS Mapping"
- Add schema and export support for ``atom_site.pdbx_sifts_xref_*`` fields
- Add schema export support for ``atom_site.pdbx_label_index`` field
- Add `traceOnly` parameter to chain/UniProt-based structure alignment
- Store ``IndexPairBonds`` as a dynamic property.

## [v3.1.0] - 2022-02-06

- Fix ``xrayShaded`` & ``ignoreLight`` params not working at the same time
- Add ``ignoreLight`` to component params
- Tweaks for cleaner default representation style
    - Cartoon: use ``nucleotide-ring`` instead of ``nucleotide-block``
    - Focus: use ``xrayShaded`` instead of opacity; adjust target size; don't show non-covalent interactions twice
- Fix representation preset side effects (changing post-processing parameters, see #363)
- Add Quick Styles panel (default, illustrative, stylized)
- Fix exported structure missing secondary-structure categories (#364)
- Fix volume streaming error message: distinguish between missing data and server error (#364)

## [v3.0.2] - 2022-01-30

- Fix color smoothing of elongated structures (by fixing ``Sphere.expand`` for spheres with highly directional extrema)
- Fix entity label not displayed when multiple instances of the same entity are highlighted
- Fix empty elements created in ``StructureElement.Loci.extendToAllInstances``
- Measurement options tweaks (allow larger ``textSize``; make ``customText`` essential)
- Fix visual visibility sync edge case when changing state snapshots

## [v3.0.1] - 2022-01-27

- Fix marking pass not working with ``transparentBackground``
- Fix pdbe xray maps url not https
- Fix entity-id color theme broken for non-IHM models
- Improve/fix marking of ``InteractionsInterUnitVisual`` (mark when all contact-feature members are given)
- Add missing "entity-id" and "enity-source" options for carbon coloring to "element-symbol" color theme
- Fix VolumeServer/query CLI
- Support automatic iso-value adjustment for VolumeServer data in ``Viewer.loadVolumeFromUrl``
- Emit drag event whenever started within viewport (not only for non-empty loci)

## [v3.0.0] - 2022-01-23

- Assembly handling tweaks:
    - Do not include suffix for "identity assembly operators"
    - Do not include assembly-related categories to export if the structure was composed from an assembly
    - Special case for ``structAsymMap`` if Mol* asym id operator mapping is present
- Support for opening ZIP files with multiple entries
- Add Model Export extension
- Bugfix: Automatically treat empty string as "non-present" value in BinaryCIF writer.
- Fix coarse model support in entity-id color theme
- Fix marking of carbohydrate visuals (whole chain could get marked instead of single residue)
- Add custom colors to "element-symbol", "molecule-type", "residue-name", and "secondary-structure" themes
- Support/bugfixes for ``atom_site.pdbx_sifts_xref`` categories
- Improve/fix marking of ``InteractionsIntraUnitVisual`` (mark when all contact-feature members are given)

## [v3.0.0-dev.10] - 2022-01-17

- Fix ``getOperatorsForIndex``
- Pass animation info (current frame & count) to state animations
    - Fix camera stutter for "camera spin" animation
- Add formal charge parsing support for MOL/SDF files (thanks @ptourlas)
- [Breaking] Cleaner looking ``MembraneOrientationVisuals`` defaults
- [Breaking] Add rock animation to trackball controls
    - Add ``animate`` to ``TrackballControlsParams``, remove ``spin`` and ``spinSpeed``
    - Add ``animate`` to ``SimpleSettingsParams``, remove ``spin``
- Add "camera rock" state animation
- Add support for custom colors to "molecule-type" theme
- [Breaking] Add style parameter to "illustrative" color theme
    - Defaults to "entity-id" style instead of "chain-id"
- Add "illustrative" representation preset

## [v3.0.0-dev.9] - 2022-01-09

- Add PDBj as a ``pdb-provider`` option
- Move Viewer APP to a separate file to allow use without importing light theme & index.html
- Add symmetry support for mol2 files (only spacegroup setting 1)
- Fix mol2 files element symbol assignment
- Improve bond assignment from ``IndexPairBonds``
    - Add ``key`` field for mapping to source data
    - Fix assignment of bonds with unphysical length
- Fix label/stats of single atom selection in multi-chain units

## [v3.0.0-dev.8] - 2021-12-31

- Add ``PluginFeatureDetection`` and disable WBOIT in Safari 15.
- Add ``disable-wboit`` Viewer GET param
- Add ``prefer-webgl1`` Viewer GET param
- [Breaking] Refactor direct-volume rendering
    - Remove isosurface render-mode (use GPU MC instead)
    - Move coloring into theme (like for other geometries/renderables)
        - Add ``direct`` color type
        - Remove color from transfer-function (now only alpha)
        - Add direct-volume color theme support
        - Add volume-value color theme
- [Breaking] Use size theme in molecular/gaussian surface & label representations
    - This is breaking because it was hardcoded to ``physical`` internally but the repr size theme default was ``uniform`` (now ``physical``)

## [v3.0.0-dev.7] - 2021-12-20

- Reduce number of created programs/shaders
    - Support specifying variants when creating graphics render-items
    - Change double-side shader param from define to uniform
    - Remove dMarkerType shader define (use uMarker as needed)
    - Support to ignore defines depending on the shader variant
    - Combine pickObject/pickInstance/pickGroup shader variants into one
    - Combine markingDepth/markingMask shader variants into one
    - Correctly set shader define flags for overpaint, transparency, substance, clipping
- [Breaking] Add per-object clip rendering properties (variant/objects)
    - ``SimpleSettingsParams.clipping.variant/objects`` and ``RendererParams.clip`` were removed

## [v3.0.0-dev.6] - 2021-12-19

- Enable temporal multi-sampling by default
    - Fix flickering during marking with camera at rest
- Enable ``aromaticBonds`` in structure representations by default
- Add ``PluginConfig.Structure.DefaultRepresentationPreset``
- Add ModelArchive support
    - schema extensions (e.g., AlphaFold uses it for the pLDDT score)
    - ModelArchive option in DownloadStructure action
    - ``model-archive`` GET parameter for Viewer app
    - ``Viewer.loadModelArchive`` method
- Improve support for loading AlphaFold structures
    - Automatic coloring by pLDDT
    - AlphaFold DB option in DownloadStructure action
    - ``afdb`` GET parameter for Viewer app
    - ``Viewer.loadAlphaFoldDb`` method
- Add QualityAssessment extension (using data from ma_qa_metric_local mmcif category)
    - pLDDT & qmean score: coloring, repr presets, molql symbol, loci labels (including avg for mutli-residue selections)
    - pLDDT: selection query
- Warn about erroneous symmetry operator matrix (instead of throwing an error)
- Added ``createPluginUI`` to ``mol-plugin-ui``
    - Support ``onBeforeUIRender`` to make sure initial UI works with custom presets and similar features.
- [Breaking] Removed ``createPlugin`` and ``createPluginAsync`` from ``mol-plugin-ui``
    - Please use ``createPluginUI`` instead
- Improve aromatic bonds handling
    - Don't detect aromatic bonds for rings < 5 atoms based on planarity
    - Prefer atoms in aromatic rings as bond reference positions

## [v3.0.0-dev.5] - 2021-12-16

- Fix initial camera reset not triggering for some entries.

## [v3.0.0-dev.4] - 2021-12-14

- Add ``bumpiness`` (per-object and per-group), ``bumpFrequency`` & ``bumpAmplitude`` (per-object) render parameters (#299)
- Change ``label`` representation defaults: Use text border instead of rectangle background
- Add outline color option to renderer
- Fix false positives in Model.isFromPdbArchive
- Add drag and drop support for loading any file, including multiple at once
    - If there are session files (.molx or .molj) among the dropped files, only the first session will be loaded
- Add drag and drop overlay
- Safari 15.1 - 15.3 WebGL 2 support workaround
- [Breaking] Move ``react`` and ``react-dom`` to ``peerDependencies``. This might break some builds.

## [v3.0.0-dev.3] - 2021-12-4

- Fix OBJ and USDZ export

## [v3.0.0-dev.2] - 2021-12-1

- Do not include tests and source maps in NPM package

## [v3.0.0-dev.0] - 2021-11-28

- Add multiple lights support (with color, intensity, and direction parameters)
- [Breaking] Add per-object material rendering properties
    - ``SimpleSettingsParams.lighting.renderStyle`` and ``RendererParams.style`` were removed
- Add substance theme with per-group material rendering properties
- ``StructureComponentManager.Options`` state saving support
- ``ParamDefinition.Group.presets`` support

## [v2.4.1] - 2021-11-28

- Fix: allow atoms in aromatic rings to do hydrogen bonds

## [v2.4.0] - 2021-11-25

- Fix secondary-structure property handling
    - StructureElement.Property was incorrectly resolving type & key
    - StructureSelectionQuery helpers 'helix' & 'beta' were not ensuring property availability
- Re-enable VAO with better workaround (bind null elements buffer before deleting)
- Add ``Representation.geometryVersion`` (increments whenever the geometry of any of its visuals changes)
- Add support for grid-based smoothing of Overpaint and Transparency visual state for surfaces

## [v2.3.9] - 2021-11-20

- Workaround: switch off VAO support for now

## [v2.3.8] - 2021-11-20

- Fix double canvas context creation (in plugin context)
- Fix unused vertex attribute handling (track which are used, disable the rest)
- Workaround for VAO issue in Chrome 96 (can cause WebGL to crash on geometry updates)

## [v2.3.7] - 2021-11-15

- Added ``ViewerOptions.collapseRightPanel``
- Added ``Viewer.loadTrajectory`` to support loading "composed" trajectories (e.g. from gro + xtc)
- Fix: handle parent in Structure.remapModel
- Add ``rounded`` and ``square`` helix profile options to Cartoon representation (in addition to the default ``elliptical``)

## [v2.3.6] - 2021-11-8

- Add additional measurement controls: orientation (box, axes, ellipsoid) & plane (best fit)
- Improve aromatic bond visuals (add ``aromaticScale``, ``aromaticSpacing``, ``aromaticDashCount`` params)
- [Breaking] Change ``adjustCylinderLength`` default to ``false`` (set to true for focus representation)
- Fix marker highlight color overriding select color
- CellPack extension update
    - add binary model support
    - add compartment (including membrane) geometry support
    - add latest mycoplasma model example
- Prefer WebGL1 in Safari 15.1.

## [v2.3.5] - 2021-10-19

- Fix sequence viewer for PDB files with COMPND record and multichain entities.
- Fix index pair bonds order assignment

## [v2.3.4] - 2021-10-12

- Fix pickScale not taken into account in line/point shader
- Add pixel-scale, pick-scale & pick-padding GET params to Viewer app
- Fix selecting bonds not adding their atoms in selection manager
- Add ``preferAtoms`` option to SelectLoci/HighlightLoci behaviors
- Make the implicit atoms of bond visuals pickable
    - Add ``preferAtomPixelPadding`` to Canvas3dInteractionHelper
- Add points & crosses visuals to Line representation
- Add ``pickPadding`` config option (look around in case target pixel is empty)
- Add ``multipleBonds`` param to bond visuals with options: off, symmetric, offset
- Fix ``argparse`` config in servers.

## [v2.3.3] - 2021-10-01

- Fix direct volume shader

## [v2.3.2] - 2021-10-01

- Prefer WebGL1 on iOS devices until WebGL2 support has stabilized.

## [v2.3.1] - 2021-09-28

- Add Charmm saccharide names
- Treat missing occupancy column as occupancy of 1
- Fix line shader not accounting for aspect ratio
- [Breaking] Fix point repr & shader
    - Was unusable with ``wboit``
    - Replaced ``pointFilledCircle`` & ``pointEdgeBleach`` params by ``pointStyle`` (square, circle, fuzzy)
    - Set ``pointSizeAttenuation`` to false by default
    - Set ``sizeTheme`` to ``uniform`` by default
- Add ``markerPriority`` option to Renderer (useful in combination with edges of marking pass)
- Add support support for ``chem_comp_bond`` and ``struct_conn`` categories (fixes ModelServer behavior where these categories should have been present)
- Model and VolumeServer: fix argparse config

## [v2.3.0] - 2021-09-06

- Take include/exclude flags into account when displaying aromatic bonds
- Improve marking performance
    - Avoid unnecessary draw calls/ui updates when marking
    - Check if loci is superset of visual
    - Check if loci overlaps with unit visual
    - Ensure ``Interval`` is used for ranges instead of ``SortedArray``
    - Add uniform marker type
    - Special case for reversing previous mark
- Add optional marking pass
    - Outlines visible and hidden parts of highlighted/selected groups
    - Add highlightStrength/selectStrength renderer params

## [v2.2.3] - 2021-08-25

- Add ``invertCantorPairing`` helper function
- Add ``Mesh`` processing helper ``.smoothEdges``
- Smooth border of molecular-surface with ``includeParent`` enabled
- Hide ``includeParent`` option from gaussian-surface visuals (not particularly useful)
- Improved ``StructureElement.Loci.size`` performance (for marking large cellpack models)
- Fix new ``TransformData`` issues (camera/bounding helper not showing up)
- Improve marking performance (avoid superfluous calls to ``StructureElement.Loci.isWholeStructure``)

## [v2.2.2] - 2021-08-11

- Fix ``TransformData`` issues [#133](https://github.com/molstar/molstar/issues/133)
- Fix ``mol-script`` query compiler const expression recognition.

## [v2.2.1] - 2021-08-02

- Add surrounding atoms (5 Angstrom) structure selection query
- [Breaking] Add maxDistance prop to ``IndexPairBonds``
- Fix coordinateSystem not handled in ``Structure.asParent``
- Add ``dynamicBonds`` to ``Structure`` props (force re-calc on model change)
    - Expose as optional param in root structure transform helper
- Add overpaint support to geometry exporters
- ``InputObserver`` improvements
  - normalize wheel speed across browsers/platforms
  - support Safari gestures (used by ``TrackballControls``)
  - ``PinchInput.fractionDelta`` and use it in ``TrackballControls``

## [v2.2.0] - 2021-07-31

- Add ``tubularHelices`` parameter to Cartoon representation
- Add ``SdfFormat`` and update SDF parser to be able to parse data headers according to spec (hopefully :)) #230
- Fix mononucleotides detected as polymer components (#229)
- Set default outline scale back to 1
- Improved DCD reader cell angle handling (interpret near 0 angles as 90 deg)
- Handle more residue/atom names commonly used in force-fields
- Add USDZ support to ``geo-export`` extension.
- Fix ``includeParent`` support for multi-instance bond visuals.
- Add ``operator`` Loci granularity, selecting everything with the same operator name.
- Prefer ``_label_seq_id`` fields in secondary structure assignment.
- Support new EMDB API (https://www.ebi.ac.uk/emdb/api/entry/map/[EMBD-ID]) for EM volume contour levels.
- ``Canvas3D`` tweaks:
    - Update ``forceDraw`` logic.
    - Ensure the scene is re-rendered when viewport size changes.
    - Support ``noDraw`` mode in ``PluginAnimationLoop``.

## [v2.1.0] - 2021-07-05

- Add parameter for to display aromatic bonds as dashes next to solid cylinder/line.
- Add backbone representation
- Fix outline in orthographic mode and set default scale to 2.

## [v2.0.7] - 2021-06-23

- Add ability to specify ``volumeIndex`` in ``Viewer.loadVolumeFromUrl`` to better support Volume Server inputs.
- Support in-place reordering for trajectory ``Frame.x/y/z`` arrays for better memory efficiency.
- Fixed text CIF encoder edge cases (most notably single whitespace not being escaped).

## [v2.0.6] - 2021-06-01

- Add glTF (GLB) and STL support to ``geo-export`` extension.
- Protein crosslink improvements
    - Change O-S bond distance to allow for NOS bridges (doi:10.1038/s41586-021-03513-3)
    - Added NOS-bridges query & improved disulfide-bridges query
- Fix #178: ``IndexPairBonds`` for non-single residue structures (bug due to atom reordering).
- Add volumetric color smoothing for MolecularSurface and GaussianSurface representations (#173)
- Fix nested 3d grid lookup that caused results being overwritten in non-covalent interactions computation.
- Basic implementation of ``BestDatabaseSequenceMapping`` (parse from CIF, color theme, superposition).
- Add atom id ranges support to Selection UI.

## [v2.0.5] - 2021-04-26

- Ability to pass ``Canvas3DContext`` to ``PluginContext.fromCanvas``.
- Relative frame support for ``Canvas3D`` viewport.
- Fix bug in screenshot copy UI.
- Add ability to select residues from a list of identifiers to the Selection UI.
- Fix SSAO bugs when used with ``Canvas3D`` viewport.
- Support for  full pausing (no draw) rendering: ``Canvas3D.pause(true)``.
- Add ``MeshBuilder.addMesh``.
- Add ``Torus`` primitive.
- Lazy volume loading support.
- [Breaking] ``Viewer.loadVolumeFromUrl`` signature change.
    - ``loadVolumeFromUrl(url, format, isBinary, isovalues, entryId)`` => ``loadVolumeFromUrl({ url, format, isBinary }, isovalues, { entryId, isLazy })``
- Add ``TextureMesh`` support to ``geo-export`` extension.

## [v2.0.4] - 2021-04-20

- [WIP] Mesh export extension
- ``Structure.eachAtomicHierarchyElement`` (#161)
- Fixed reading multi-line values in SDF format
- Fixed Measurements UI labels (#166)

## [v2.0.3] - 2021-04-09

- Add support for ``ColorTheme.palette`` designed for providing gradient-like coloring.
- [Breaking] The ``zip`` function is now asynchronous and expects a ``RuntimeContext``. Also added ``Zip()`` returning a ``Task``.
- [Breaking] Add ``CubeGridFormat`` in ``alpha-orbitals`` extension.

## [v2.0.2] - 2021-03-29

- Add ``Canvas3D.getRenderObjects``.
- [WIP] Animate state interpolating, including model trajectories
- Recognise MSE, SEP, TPO, PTR and PCA as non-standard amino-acids.
- Fix VolumeFromDensityServerCif transform label

## [v2.0.1] - 2021-03-23

- Exclude tsconfig.commonjs.tsbuildinfo from npm bundle

## [v2.0.0] - 2021-03-23

Too many changes to list as this is the start of the changelog... Notably, default exports are now forbidden.<|MERGE_RESOLUTION|>--- conflicted
+++ resolved
@@ -6,9 +6,7 @@
 
 ## [Unreleased]
 
-<<<<<<< HEAD
 - Add color interpolation to impostor cylinders
-=======
 - Add new `cartoon` visuals to support atomic nucleotide base with sugar
 - Add `thicknessFactor` to `cartoon` representation for scaling nucleotide block/ring/atomic-fill visuals
 - Use bonds from `_struct_conn` in mmCIF files that use `label_seq_id`
@@ -152,7 +150,6 @@
 - Add snapshot support for structure selections
 - Add `nucleicProfile` parameter to cartoon representation
 - Add `cartoon` theme with separate colorings for for mainchain and sidechain visuals
->>>>>>> 8b4d987f
 
 ## [v3.35.0] - 2023-05-14
 
