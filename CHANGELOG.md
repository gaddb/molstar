# Change Log
All notable changes to this project will be documented in this file, following the suggestions of [Keep a CHANGELOG](http://keepachangelog.com/). This project adheres to [Semantic Versioning](http://semver.org/) for its most widely used - and defacto - public interfaces.

Note that since we don't clearly distinguish between a public and private interfaces there will be changes in non-major versions that are potentially breaking. If we make breaking changes to less used interfaces we will highlight it in here.


## [Unreleased]

- [Fix] Clone ``Canvas3DParams`` when creating a ``Canvas3D`` instance to prevent shared state between multiple instances
- Add ``includeResidueTest`` option to ``alignAndSuperposeWithSIFTSMapping``
- Add ``parentDisplay`` param for interactions representation.
<<<<<<< HEAD
- Add support for getting multiple loci from a representation (``.getAllLoci()``)
=======
- Add ``key`` property to intra- and inter-bonds for referencing source data
>>>>>>> e7ae0058

## [v3.16.0] - 2022-08-25

- Support ``globalColorParams`` and ``globalSymmetryParams`` in common representation params
- Support ``label`` parameter in ``Viewer.loadStructureFromUrl``
- Fix ``ViewportHelpContent`` Mouse Controls section

## [v3.15.0] - 2022-08-23

- Fix wboit in Safari >=15 (add missing depth renderbuffer to wboit pass)
- Add 'Around Camera' option to Volume streaming
- Avoid queuing more than one update in Volume streaming

## [v3.14.0] - 2022-08-20

- Expose inter-bonds compute params in structure
- Improve performance of inter/intra-bonds compute
- Fix defaultAttribs handling in Canvas3DContext.fromCanvas
- Confal pyramids extension improvements
    - Add custom labels to Confal pyramids
    - Improve naming of some internal types in Confal pyramids extension coordinate
    - Add example mmCIF file with categories necessary to display Confal pyramids
    - Change the lookup logic of NtC steps from residues
- Add support for download of gzipped files
- Don't filter IndexPairBonds by element-based rules in MOL/SDF and MOL2 (without symmetry) models
- Fix Glycam Saccharide Names used by default
- Fix GPU surfaces rendering in Safari with WebGL2
- Add ``fov`` (Field of View) Canvas3D parameter
- Add ``sceneRadiusFactor`` Canvas3D parameter
- Add background pass (skybox, image, horizontal/radial gradient)
    - Set simple-settings presets via ``PluginConfig.Background.Styles``
    - Example presets in new backgrounds extension
    - Load skybox/image from URL or File (saved in session)
    - Opacity, saturation, lightness controls for skybox/image
    - Coverage (viewport or canvas) controls for image/gradient
- [Breaking] ``AssetManager`` needs to be passed to various graphics related classes
- Fix SSAO renderable initialization
- Reduce number of webgl state changes
    - Add ``viewport`` and ``scissor`` to state object
    - Add ``hasOpaque`` to scene object
- Handle edge cases where some renderables would not get (correctly) rendered
    - Fix text background rendering for opaque text
    - Fix helper scenes not shown when rendering directly to draw target
- Fix ``CustomElementProperty`` coloring not working

## [v3.13.0] - 2022-07-24

- Fix: only update camera state if manualReset is off (#494)
- Improve handling principal axes of points in a plane
- Add 'material' annotation support for textures
- More effort to avoid using ``flat`` qualifier in shaders: add ``dVaryingGroup``
- Enable ``immediateUpdate`` for iso level in isosurface and volume streaming controls
- Add support to download CCD from configurable URL

## [v3.12.1] - 2022-07-20

- Fix plugin behavior dispose logic to correctly unsubscribe observables.

## [v3.12.0] - 2022-07-17

- Add ``colorMarker`` option to Renderer. This disables the highlight and select marker at a shader level for faster rendering of large scenes in some cases.
- Bind shared textures only once per pass, not for each render item
- Fix missing 'material' annotation for some uniforms, causing unnecessary uniform updates
- Remove use of ``isnan`` in impostor shaders, not needed and causing slowdown
- Avoid using ``flat`` qualifier in shaders, causing slowdown
- Improve CellPack's ``adjustStyle`` option (disable ``colorMarker``, set component options, enable marking w/o ghost)
- Scan all entities when looking for ``struct_conn`` entries (fixes issue when the same ``label_asym_id`` is used in more than one entity)

## [v3.11.0] - 2022-07-04

- Add ``instanceGranularity`` option for marker, transparency, clipping, overpaint, substance data to save memory
- CellPack extension tweaks
    - Use instancing to create DNA/RNA curves to save memory
    - Enable ``instanceGranularity`` by default
    - Add ``adjustStyle`` option to LoadCellPackModel action (stylized, no multi-sample, no far clipping, chain picking)
- Structure Superposition now respects pivot's coordinate system

## [v3.10.2] - 2022-06-26

- Fix superfluous shader varying
- Improve use of gl_VertexID when possible

## [v3.10.1] - 2022-06-26

- Fix groupCount when updating TextureMesh-based visuals

## [v3.10.0] - 2022-06-24

- Add support for Glycam saccharide names
- Add ``PluginConfig.Viewport.ShowTrajectoryControls`` config option

## [v3.9.1] - 2022-06-19

- Fix missing ``super.componentWillUnmount()`` calls (@simeonborko)
- Fix missing ``uGroupCount`` update for visuals
- Fix missing aromatic bond display

## [v3.9.0] - 2022-05-30

- Improve picking by using drawbuffers (when available) to reduce number of drawcalls
- GPU timing support
    - Add ``timing-mode`` Viewer GET param
    - Add support for webgl timer queries
    - Add timer marks around GPU render & compute operations
- Volume Server CIF: Add check that a data block contains volume data before parsing
- Fix ``Scene.clear`` not clearing primitives & volumes arrays (@JonStargaryen)
- Fix rendering volumes when wboit is switched off and postprocessing is enabled

## [v3.8.2] - 2022-05-22

- Fix ``Scene.opacityAverage`` not taking xray shaded into account

## [v3.8.1] - 2022-05-14

- Fix issues with marking camera/handle helper (#433)
- Fix issues with array uniforms when running with headless-gl
- Fix Polymer Chain Instance coloring
- Improve performance of scene marker/opacity average calculation

## [v3.8.0] - 2022-04-30

- Add support for outlines around transparent objects
- Improve per-group transparency when wboit is switched off
- Improve ``ColorTheme`` typing with ``ColorType`` generic.
    - Defaults to ``ColorTypeLocation``
    - Set when using ``ColorTypeDirect`` or ``ColorTypeGrid``
- Fix case handling of ``struct_conf`` mmCIF enumeration field (#425)
- Fix ``allowTransparentBackfaces`` for per-group transparency
- Fix ``FormatRegistry.isApplicable`` returning true for unregistered formats
- Fix: handle building of ``GridLookup3D`` with zero cell size
- Fix ``ignoreLight`` for direct-volume rendering with webgl1
- Fix (non-black) outlines when using transparent background

## [v3.7.0] - 2022-04-13

- Fix ``xrayShaded`` for texture-mesh geometries
- [Breaking] Change ``allowTransparentBackfaces`` to ``transparentBackfaces`` with options ``off``, ``on``, ``opaque``. This was only added in 3.6.0, so allowing a breaking change here.
    - ``off``: don't show (default)
    - ``on``: show with transparency
    - ``opaque``: show fully opaque
- Add option to disable file drop overlay.

## [v3.6.2] - 2022-04-05

- ModelServer ligand queries: fixes for alternate locations, additional atoms & UNL ligand
- React 18 friendly ``useBehavior`` hook.

## [v3.6.1] - 2022-04-03

- Fix React18 related UI regressions.

## [v3.6.0] - 2022-04-03

- Check that model and coordinates have same element count when creating a trajectory
- Fix aromatic rings assignment: do not mix flags and planarity test
- Improve bonds assignment of coarse grained models: check for IndexPairBonds and exhaustive StructConn
- Fix unit mapping in bondedAtomicPairs MolScript query
- Improve pdb parsing: handle non unique atom and chain names (fixes #156)
- Fix volume streaming for entries with multiple contour lists
- Add ``allowTransparentBackfaces`` parameter to support double-sided rendering of transparent geometries
- Fix handling of case insensitive mmCIF enumeration fields (including entity.type)
- Fix ``disable-wboit`` Viewer GET param
- Add support for React 18.
    - Used by importing ``createPluginUI`` from ``mol-plugin-ui/react18``;
    - In Mol* 4.0, React 18 will become the default option.

## [v3.5.0] - 2022-03-25

- Fix issues with bounding-sphere & color-smoothing (mostly for small geometries)
- Support BCIF => CIF conversion in ``cif2bcif`` CLI tool

## [v3.4.0] - 2022-03-13

- Fix handling of mmcif with empty ``label_*`` fields
- Improve saccharide detection (compare against list from CCD)
- Fix legend label of hydrophobicity color theme
- Add ``LoadTrajectory`` action
- Add ``CustomImportControls`` to left panel
- Add Zenodo import extension (load structures, trajectories, volumes, and zip files)
- Fix loading of some compressed files within sessions
- Fix wrong element assignment for atoms with Charmm ion names
- Fix handling of empty symmetry cell data
- Add support for ``trr`` and ``nctraj`` coordinates files
- Add support for ``prmtop`` and ``top`` topology files

## [v3.3.1] - 2022-02-27

- Fix issue with unit boundary reuse (do at visual level instead)
- Add option to ignore ions for inter-unit bond computation

## [v3.3.0] - 2022-02-27

- Fix parsing contour-level from emdb v3 header files
- Fix invalid CSS (#376)
- Fix "texture not renderable" & "texture not bound" warnings (#319)
- Fix visual for bonds between two aromatic rings
- Fix visual for delocalized bonds (parsed from mmcif and mol2)
- Fix ring computation algorithm
- Add ``UnitResonance`` property with info about delocalized triplets
- Resolve marking in main renderer loop to improve overall performance
- Use ``throttleTime`` instead of ``debounceTime`` in sequence viewer for better responsiveness
- Change line geometry default ``scaleFactor`` to 2 (3 is too big after fixing line rendering)
- Trajectory animation performance improvements
    - Reuse ``Model.CoarseGrained`` for coordinate trajectories
    - Avoid calculating ``InterUnitBonds`` when ``Structure.parent`` ones are empty
    - Reuse unit boundary if sphere has not changed too much
    - Don't show 'inter-bond' and 'element-cross' visuals in line representations of polymerAndLigand preset
- Fix additional mononucleotides detected as polymer components
- Fix and improve ``canRemap`` handling in ``IntraUnitBonds``
- Reuse occlusion for secondary passes during multi-sampling
- Check if marking passes are needed before doing them
- Add ``resolutionScale`` parameter to allow trading quality of occlusion for performance

## [v3.2.0] - 2022-02-17

- Rename "best database mapping" to "SIFTS Mapping"
- Add schema and export support for ``atom_site.pdbx_sifts_xref_*`` fields
- Add schema export support for ``atom_site.pdbx_label_index`` field
- Add `traceOnly` parameter to chain/UniProt-based structure alignment
- Store ``IndexPairBonds`` as a dynamic property.

## [v3.1.0] - 2022-02-06

- Fix ``xrayShaded`` & ``ignoreLight`` params not working at the same time
- Add ``ignoreLight`` to component params
- Tweaks for cleaner default representation style
    - Cartoon: use ``nucleotide-ring`` instead of ``nucleotide-block``
    - Focus: use ``xrayShaded`` instead of opacity; adjust target size; don't show non-covalent interactions twice
- Fix representation preset side effects (changing post-processing parameters, see #363)
- Add Quick Styles panel (default, illustrative, stylized)
- Fix exported structure missing secondary-structure categories (#364)
- Fix volume streaming error message: distinguish between missing data and server error (#364)

## [v3.0.2] - 2022-01-30

- Fix color smoothing of elongated structures (by fixing ``Sphere.expand`` for spheres with highly directional extrema)
- Fix entity label not displayed when multiple instances of the same entity are highlighted
- Fix empty elements created in ``StructureElement.Loci.extendToAllInstances``
- Measurement options tweaks (allow larger ``textSize``; make ``customText`` essential)
- Fix visual visibility sync edge case when changing state snapshots

## [v3.0.1] - 2022-01-27

- Fix marking pass not working with ``transparentBackground``
- Fix pdbe xray maps url not https
- Fix entity-id color theme broken for non-IHM models
- Improve/fix marking of ``InteractionsInterUnitVisual`` (mark when all contact-feature members are given)
- Add missing "entity-id" and "enity-source" options for carbon coloring to "element-symbol" color theme
- Fix VolumeServer/query CLI
- Support automatic iso-value adjustment for VolumeServer data in ``Viewer.loadVolumeFromUrl``
- Emit drag event whenever started within viewport (not only for non-empty loci)

## [v3.0.0] - 2022-01-23

- Assembly handling tweaks:
    - Do not include suffix for "identity assembly operators"
    - Do not include assembly-related categories to export if the structure was composed from an assembly
    - Special case for ``structAsymMap`` if Mol* asym id operator mapping is present
- Support for opening ZIP files with multiple entries
- Add Model Export extension
- Bugfix: Automatically treat empty string as "non-present" value in BinaryCIF writer.
- Fix coarse model support in entity-id color theme
- Fix marking of carbohydrate visuals (whole chain could get marked instead of single residue)
- Add custom colors to "element-symbol", "molecule-type", "residue-name", and "secondary-structure" themes
- Support/bugfixes for ``atom_site.pdbx_sifts_xref`` categories
- Improve/fix marking of ``InteractionsIntraUnitVisual`` (mark when all contact-feature members are given)

## [v3.0.0-dev.10] - 2022-01-17

- Fix ``getOperatorsForIndex``
- Pass animation info (current frame & count) to state animations
    - Fix camera stutter for "camera spin" animation
- Add formal charge parsing support for MOL/SDF files (thanks @ptourlas)
- [Breaking] Cleaner looking ``MembraneOrientationVisuals`` defaults
- [Breaking] Add rock animation to trackball controls
    - Add ``animate`` to ``TrackballControlsParams``, remove ``spin`` and ``spinSpeed``
    - Add ``animate`` to ``SimpleSettingsParams``, remove ``spin``
- Add "camera rock" state animation
- Add support for custom colors to "molecule-type" theme
- [Breaking] Add style parameter to "illustrative" color theme
    - Defaults to "entity-id" style instead of "chain-id"
- Add "illustrative" representation preset

## [v3.0.0-dev.9] - 2022-01-09

- Add PDBj as a ``pdb-provider`` option
- Move Viewer APP to a separate file to allow use without importing light theme & index.html
- Add symmetry support for mol2 files (only spacegroup setting 1)
- Fix mol2 files element symbol assignment
- Improve bond assignment from ``IndexPairBonds``
    - Add ``key`` field for mapping to source data
    - Fix assignment of bonds with unphysical length
- Fix label/stats of single atom selection in multi-chain units

## [v3.0.0-dev.8] - 2021-12-31

- Add ``PluginFeatureDetection`` and disable WBOIT in Safari 15.
- Add ``disable-wboit`` Viewer GET param
- Add ``prefer-webgl1`` Viewer GET param
- [Breaking] Refactor direct-volume rendering
    - Remove isosurface render-mode (use GPU MC instead)
    - Move coloring into theme (like for other geometries/renderables)
        - Add ``direct`` color type
        - Remove color from transfer-function (now only alpha)
        - Add direct-volume color theme support
        - Add volume-value color theme
- [Breaking] Use size theme in molecular/gaussian surface & label representations
    - This is breaking because it was hardcoded to ``physical`` internally but the repr size theme default was ``uniform`` (now ``physical``)

## [v3.0.0-dev.7] - 2021-12-20

- Reduce number of created programs/shaders
    - Support specifying variants when creating graphics render-items
    - Change double-side shader param from define to uniform
    - Remove dMarkerType shader define (use uMarker as needed)
    - Support to ignore defines depending on the shader variant
    - Combine pickObject/pickInstance/pickGroup shader variants into one
    - Combine markingDepth/markingMask shader variants into one
    - Correctly set shader define flags for overpaint, transparency, substance, clipping
- [Breaking] Add per-object clip rendering properties (variant/objects)
    - ``SimpleSettingsParams.clipping.variant/objects`` and ``RendererParams.clip`` were removed

## [v3.0.0-dev.6] - 2021-12-19

- Enable temporal multi-sampling by default
    - Fix flickering during marking with camera at rest
- Enable ``aromaticBonds`` in structure representations by default
- Add ``PluginConfig.Structure.DefaultRepresentationPreset``
- Add ModelArchive support
    - schema extensions (e.g., AlphaFold uses it for the pLDDT score)
    - ModelArchive option in DownloadStructure action
    - ``model-archive`` GET parameter for Viewer app
    - ``Viewer.loadModelArchive`` method
- Improve support for loading AlphaFold structures
    - Automatic coloring by pLDDT
    - AlphaFold DB option in DownloadStructure action
    - ``afdb`` GET parameter for Viewer app
    - ``Viewer.loadAlphaFoldDb`` method
- Add QualityAssessment extension (using data from ma_qa_metric_local mmcif category)
    - pLDDT & qmean score: coloring, repr presets, molql symbol, loci labels (including avg for mutli-residue selections)
    - pLDDT: selection query
- Warn about erroneous symmetry operator matrix (instead of throwing an error)
- Added ``createPluginUI`` to ``mol-plugin-ui``
    - Support ``onBeforeUIRender`` to make sure initial UI works with custom presets and similar features.
- [Breaking] Removed ``createPlugin`` and ``createPluginAsync`` from ``mol-plugin-ui``
    - Please use ``createPluginUI`` instead
- Improve aromatic bonds handling
    - Don't detect aromatic bonds for rings < 5 atoms based on planarity
    - Prefer atoms in aromatic rings as bond reference positions

## [v3.0.0-dev.5] - 2021-12-16

- Fix initial camera reset not triggering for some entries.

## [v3.0.0-dev.4] - 2021-12-14

- Add ``bumpiness`` (per-object and per-group), ``bumpFrequency`` & ``bumpAmplitude`` (per-object) render parameters (#299)
- Change ``label`` representation defaults: Use text border instead of rectangle background
- Add outline color option to renderer
- Fix false positives in Model.isFromPdbArchive
- Add drag and drop support for loading any file, including multiple at once
    - If there are session files (.molx or .molj) among the dropped files, only the first session will be loaded
- Add drag and drop overlay
- Safari 15.1 - 15.3 WebGL 2 support workaround
- [Breaking] Move ``react`` and ``react-dom`` to ``peerDependencies``. This might break some builds.

## [v3.0.0-dev.3] - 2021-12-4

- Fix OBJ and USDZ export

## [v3.0.0-dev.2] - 2021-12-1

- Do not include tests and source maps in NPM package

## [v3.0.0-dev.0] - 2021-11-28

- Add multiple lights support (with color, intensity, and direction parameters)
- [Breaking] Add per-object material rendering properties
    - ``SimpleSettingsParams.lighting.renderStyle`` and ``RendererParams.style`` were removed
- Add substance theme with per-group material rendering properties
- ``StructureComponentManager.Options`` state saving support
- ``ParamDefinition.Group.presets`` support

## [v2.4.1] - 2021-11-28

- Fix: allow atoms in aromatic rings to do hydrogen bonds

## [v2.4.0] - 2021-11-25

- Fix secondary-structure property handling
    - StructureElement.Property was incorrectly resolving type & key
    - StructureSelectionQuery helpers 'helix' & 'beta' were not ensuring property availability
- Re-enable VAO with better workaround (bind null elements buffer before deleting)
- Add ``Representation.geometryVersion`` (increments whenever the geometry of any of its visuals changes)
- Add support for grid-based smoothing of Overpaint and Transparency visual state for surfaces

## [v2.3.9] - 2021-11-20

- Workaround: switch off VAO support for now

## [v2.3.8] - 2021-11-20

- Fix double canvas context creation (in plugin context)
- Fix unused vertex attribute handling (track which are used, disable the rest)
- Workaround for VAO issue in Chrome 96 (can cause WebGL to crash on geometry updates)

## [v2.3.7] - 2021-11-15

- Added ``ViewerOptions.collapseRightPanel``
- Added ``Viewer.loadTrajectory`` to support loading "composed" trajectories (e.g. from gro + xtc)
- Fix: handle parent in Structure.remapModel
- Add ``rounded`` and ``square`` helix profile options to Cartoon representation (in addition to the default ``elliptical``)

## [v2.3.6] - 2021-11-8

- Add additional measurement controls: orientation (box, axes, ellipsoid) & plane (best fit)
- Improve aromatic bond visuals (add ``aromaticScale``, ``aromaticSpacing``, ``aromaticDashCount`` params)
- [Breaking] Change ``adjustCylinderLength`` default to ``false`` (set to true for focus representation)
- Fix marker highlight color overriding select color
- CellPack extension update
    - add binary model support
    - add compartment (including membrane) geometry support
    - add latest mycoplasma model example
- Prefer WebGL1 in Safari 15.1.

## [v2.3.5] - 2021-10-19

- Fix sequence viewer for PDB files with COMPND record and multichain entities.
- Fix index pair bonds order assignment

## [v2.3.4] - 2021-10-12

- Fix pickScale not taken into account in line/point shader
- Add pixel-scale, pick-scale & pick-padding GET params to Viewer app
- Fix selecting bonds not adding their atoms in selection manager
- Add ``preferAtoms`` option to SelectLoci/HighlightLoci behaviors
- Make the implicit atoms of bond visuals pickable
    - Add ``preferAtomPixelPadding`` to Canvas3dInteractionHelper
- Add points & crosses visuals to Line representation
- Add ``pickPadding`` config option (look around in case target pixel is empty)
- Add ``multipleBonds`` param to bond visuals with options: off, symmetric, offset
- Fix ``argparse`` config in servers.

## [v2.3.3] - 2021-10-01

- Fix direct volume shader

## [v2.3.2] - 2021-10-01

- Prefer WebGL1 on iOS devices until WebGL2 support has stabilized.

## [v2.3.1] - 2021-09-28

- Add Charmm saccharide names
- Treat missing occupancy column as occupancy of 1
- Fix line shader not accounting for aspect ratio
- [Breaking] Fix point repr & shader
    - Was unusable with ``wboit``
    - Replaced ``pointFilledCircle`` & ``pointEdgeBleach`` params by ``pointStyle`` (square, circle, fuzzy)
    - Set ``pointSizeAttenuation`` to false by default
    - Set ``sizeTheme`` to ``uniform`` by default
- Add ``markerPriority`` option to Renderer (useful in combination with edges of marking pass)
- Add support support for ``chem_comp_bond`` and ``struct_conn`` categories (fixes ModelServer behavior where these categories should have been present)
- Model and VolumeServer: fix argparse config

## [v2.3.0] - 2021-09-06

- Take include/exclude flags into account when displaying aromatic bonds
- Improve marking performance
    - Avoid unnecessary draw calls/ui updates when marking
    - Check if loci is superset of visual
    - Check if loci overlaps with unit visual
    - Ensure ``Interval`` is used for ranges instead of ``SortedArray``
    - Add uniform marker type
    - Special case for reversing previous mark
- Add optional marking pass
    - Outlines visible and hidden parts of highlighted/selected groups
    - Add highlightStrength/selectStrength renderer params

## [v2.2.3] - 2021-08-25

- Add ``invertCantorPairing`` helper function
- Add ``Mesh`` processing helper ``.smoothEdges``
- Smooth border of molecular-surface with ``includeParent`` enabled
- Hide ``includeParent`` option from gaussian-surface visuals (not particularly useful)
- Improved ``StructureElement.Loci.size`` performance (for marking large cellpack models)
- Fix new ``TransformData`` issues (camera/bounding helper not showing up)
- Improve marking performance (avoid superfluous calls to ``StructureElement.Loci.isWholeStructure``)

## [v2.2.2] - 2021-08-11

- Fix ``TransformData`` issues [#133](https://github.com/molstar/molstar/issues/133)
- Fix ``mol-script`` query compiler const expression recognition.

## [v2.2.1] - 2021-08-02

- Add surrounding atoms (5 Angstrom) structure selection query
- [Breaking] Add maxDistance prop to ``IndexPairBonds``
- Fix coordinateSystem not handled in ``Structure.asParent``
- Add ``dynamicBonds`` to ``Structure`` props (force re-calc on model change)
    - Expose as optional param in root structure transform helper
- Add overpaint support to geometry exporters
- ``InputObserver`` improvements
  - normalize wheel speed across browsers/platforms
  - support Safari gestures (used by ``TrackballControls``)
  - ``PinchInput.fractionDelta`` and use it in ``TrackballControls``

## [v2.2.0] - 2021-07-31

- Add ``tubularHelices`` parameter to Cartoon representation
- Add ``SdfFormat`` and update SDF parser to be able to parse data headers according to spec (hopefully :)) #230
- Fix mononucleotides detected as polymer components (#229)
- Set default outline scale back to 1
- Improved DCD reader cell angle handling (interpret near 0 angles as 90 deg)
- Handle more residue/atom names commonly used in force-fields
- Add USDZ support to ``geo-export`` extension.
- Fix ``includeParent`` support for multi-instance bond visuals.
- Add ``operator`` Loci granularity, selecting everything with the same operator name.
- Prefer ``_label_seq_id`` fields in secondary structure assignment.
- Support new EMDB API (https://www.ebi.ac.uk/emdb/api/entry/map/[EMBD-ID]) for EM volume contour levels.
- ``Canvas3D`` tweaks:
    - Update ``forceDraw`` logic.
    - Ensure the scene is re-rendered when viewport size changes.
    - Support ``noDraw`` mode in ``PluginAnimationLoop``.

## [v2.1.0] - 2021-07-05

- Add parameter for to display aromatic bonds as dashes next to solid cylinder/line.
- Add backbone representation
- Fix outline in orthographic mode and set default scale to 2.

## [v2.0.7] - 2021-06-23

- Add ability to specify ``volumeIndex`` in ``Viewer.loadVolumeFromUrl`` to better support Volume Server inputs.
- Support in-place reordering for trajectory ``Frame.x/y/z`` arrays for better memory efficiency.
- Fixed text CIF encoder edge cases (most notably single whitespace not being escaped).

## [v2.0.6] - 2021-06-01

- Add glTF (GLB) and STL support to ``geo-export`` extension.
- Protein crosslink improvements
    - Change O-S bond distance to allow for NOS bridges (doi:10.1038/s41586-021-03513-3)
    - Added NOS-bridges query & improved disulfide-bridges query
- Fix #178: ``IndexPairBonds`` for non-single residue structures (bug due to atom reordering).
- Add volumetric color smoothing for MolecularSurface and GaussianSurface representations (#173)
- Fix nested 3d grid lookup that caused results being overwritten in non-covalent interactions computation.
- Basic implementation of ``BestDatabaseSequenceMapping`` (parse from CIF, color theme, superposition).
- Add atom id ranges support to Selection UI.

## [v2.0.5] - 2021-04-26

- Ability to pass ``Canvas3DContext`` to ``PluginContext.fromCanvas``.
- Relative frame support for ``Canvas3D`` viewport.
- Fix bug in screenshot copy UI.
- Add ability to select residues from a list of identifiers to the Selection UI.
- Fix SSAO bugs when used with ``Canvas3D`` viewport.
- Support for  full pausing (no draw) rendering: ``Canvas3D.pause(true)``.
- Add ``MeshBuilder.addMesh``.
- Add ``Torus`` primitive.
- Lazy volume loading support.
- [Breaking] ``Viewer.loadVolumeFromUrl`` signature change.
    - ``loadVolumeFromUrl(url, format, isBinary, isovalues, entryId)`` => ``loadVolumeFromUrl({ url, format, isBinary }, isovalues, { entryId, isLazy })``
- Add ``TextureMesh`` support to ``geo-export`` extension.

## [v2.0.4] - 2021-04-20

- [WIP] Mesh export extension
- ``Structure.eachAtomicHierarchyElement`` (#161)
- Fixed reading multi-line values in SDF format
- Fixed Measurements UI labels (#166)

## [v2.0.3] - 2021-04-09

- Add support for ``ColorTheme.palette`` designed for providing gradient-like coloring.
- [Breaking] The ``zip`` function is now asynchronous and expects a ``RuntimeContext``. Also added ``Zip()`` returning a ``Task``.
- [Breaking] Add ``CubeGridFormat`` in ``alpha-orbitals`` extension.

## [v2.0.2] - 2021-03-29

- Add ``Canvas3D.getRenderObjects``.
- [WIP] Animate state interpolating, including model trajectories
- Recognise MSE, SEP, TPO, PTR and PCA as non-standard amino-acids.
- Fix VolumeFromDensityServerCif transform label

## [v2.0.1] - 2021-03-23

- Exclude tsconfig.commonjs.tsbuildinfo from npm bundle

## [v2.0.0] - 2021-03-23

Too many changes to list as this is the start of the changelog... Notably, default exports are now forbidden.<|MERGE_RESOLUTION|>--- conflicted
+++ resolved
@@ -9,11 +9,8 @@
 - [Fix] Clone ``Canvas3DParams`` when creating a ``Canvas3D`` instance to prevent shared state between multiple instances
 - Add ``includeResidueTest`` option to ``alignAndSuperposeWithSIFTSMapping``
 - Add ``parentDisplay`` param for interactions representation.
-<<<<<<< HEAD
 - Add support for getting multiple loci from a representation (``.getAllLoci()``)
-=======
 - Add ``key`` property to intra- and inter-bonds for referencing source data
->>>>>>> e7ae0058
 
 ## [v3.16.0] - 2022-08-25
 
