--- conflicted
+++ resolved
@@ -8,16 +8,13 @@
 
 - Fix ``xrayShaded`` & ``ignoreLight`` params not working at the same time
 - Add ``ignoreLight`` to component params
-<<<<<<< HEAD
 - Tweaks for cleaner default representation style
     - Cartoon: use ``nucleotide-ring`` instead of ``nucleotide-block``
     - Focus: use ``xrayShaded`` instead of opacity; adjust target size; don't show non-covalent interactions twice
-=======
 - Fix representation preset side effects (changing post-processing parameters, see #363)
 - Add Quick Styles panel (default, illustrative, stylized)
 - Fix exported structure missing secondary-structure categories (#364)
 - Fix volume streaming error message: distinguish between missing data and server error (#364)
->>>>>>> 7b00a122
 
 ## [v3.0.2] - 2022-01-30
 
